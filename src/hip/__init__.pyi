<<<<<<< HEAD
from .models import Request, SyncRequestData, AsyncRequestData
=======
from .status_codes import StatusCode
>>>>>>> bbd7b4cd
<|MERGE_RESOLUTION|>--- conflicted
+++ resolved
@@ -1,5 +1,2 @@
-<<<<<<< HEAD
 from .models import Request, SyncRequestData, AsyncRequestData
-=======
-from .status_codes import StatusCode
->>>>>>> bbd7b4cd
+from .status_codes import StatusCode