from __future__ import absolute_import
import socket
from .wait import NoWayToWaitForSocketError
from ..contrib import _appengine_environ


def is_connection_dropped(conn):  # Platform-specific
    """
    Returns True if the connection is dropped and should be closed.
    """
<<<<<<< HEAD
    sock = getattr(conn, '_sock', False)
=======
    sock = getattr(conn, "sock", False)
>>>>>>> f7a4bed0
    if sock is False:  # Platform-specific: AppEngine
        return False
    if sock is None:  # Connection already closed (such as by httplib).
        return True
    try:
        # Returns True if readable, which here means it's been dropped
        return sock.is_readable()
    except NoWayToWaitForSocketError:  # Platform-specific: AppEngine
        return False


# This function is copied from socket.py in the Python 2.7 standard
# library test suite. Added to its signature is only `socket_options`.
# One additional modification is that we avoid binding to IPv6 servers
# discovered in DNS if the system doesn't have IPv6 functionality.
def create_connection(
    address,
    timeout=socket._GLOBAL_DEFAULT_TIMEOUT,
    source_address=None,
    socket_options=None,
):
    """Connect to *address* and return the socket object.

    Convenience function.  Connect to *address* (a 2-tuple ``(host,
    port)``) and return the socket object.  Passing the optional
    *timeout* parameter will set the timeout on the socket instance
    before attempting to connect.  If no *timeout* is supplied, the
    global default timeout setting returned by :func:`getdefaulttimeout`
    is used.  If *source_address* is set it must be a tuple of (host, port)
    for the socket to bind as a source address before making the connection.
    An host of '' or port 0 tells the OS to use the default.
    """

    host, port = address
    if host.startswith("["):
        host = host.strip("[]")
    err = None

    # Using the value from allowed_gai_family() in the context of getaddrinfo lets
    # us select whether to work with IPv4 DNS records, IPv6 records, or both.
    # The original create_connection function always returns all records.
    family = allowed_gai_family()

    for res in socket.getaddrinfo(host, port, family, socket.SOCK_STREAM):
        af, socktype, proto, canonname, sa = res
        sock = None
        try:
            sock = socket.socket(af, socktype, proto)

            # If provided, set socket level options before connecting.
            _set_socket_options(sock, socket_options)

            if timeout is not socket._GLOBAL_DEFAULT_TIMEOUT:
                sock.settimeout(timeout)
            if source_address:
                sock.bind(source_address)
            sock.connect(sa)
            return sock

        except socket.error as e:
            err = e
            if sock is not None:
                sock.close()
                sock = None

    if err is not None:
        raise err

    raise socket.error("getaddrinfo returns an empty list")


def _set_socket_options(sock, options):
    if options is None:
        return

    for opt in options:
        sock.setsockopt(*opt)


def allowed_gai_family():
    """This function is designed to work in the context of
    getaddrinfo, where family=socket.AF_UNSPEC is the default and
    will perform a DNS search for both IPv6 and IPv4 records."""

    family = socket.AF_INET
    if HAS_IPV6:
        family = socket.AF_UNSPEC
    return family


def _has_ipv6(host):
    """ Returns True if the system can bind an IPv6 address. """
    sock = None
    has_ipv6 = False

    # App Engine doesn't support IPV6 sockets and actually has a quota on the
    # number of sockets that can be used, so just early out here instead of
    # creating a socket needlessly.
    # See https://github.com/urllib3/urllib3/issues/1446
    if _appengine_environ.is_appengine_sandbox():
        return False

    if socket.has_ipv6:
        # has_ipv6 returns true if cPython was compiled with IPv6 support.
        # It does not tell us if the system has IPv6 support enabled. To
        # determine that we must bind to an IPv6 address.
        # https://github.com/shazow/urllib3/pull/611
        # https://bugs.python.org/issue658327
        try:
            sock = socket.socket(socket.AF_INET6)
            sock.bind((host, 0))
            has_ipv6 = True
        except Exception:
            pass

    if sock:
        sock.close()
    return has_ipv6


HAS_IPV6 = _has_ipv6("::1")<|MERGE_RESOLUTION|>--- conflicted
+++ resolved
@@ -8,11 +8,7 @@
     """
     Returns True if the connection is dropped and should be closed.
     """
-<<<<<<< HEAD
-    sock = getattr(conn, '_sock', False)
-=======
-    sock = getattr(conn, "sock", False)
->>>>>>> f7a4bed0
+    sock = getattr(conn, "_sock", False)
     if sock is False:  # Platform-specific: AppEngine
         return False
     if sock is None:  # Connection already closed (such as by httplib).
