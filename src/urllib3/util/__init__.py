--- conflicted
+++ resolved
@@ -19,46 +19,8 @@
 from .timeout import current_time, Timeout
 
 from .retry import Retry
-<<<<<<< HEAD
-from .url import (
-    get_host,
-    parse_url,
-    split_first,
-    Url,
-)
-from .wait import (
-    wait_for_read,
-    wait_for_write,
-    wait_for_socket
-)
-
-__all__ = (
-    'HAS_SNI',
-    'IS_PYOPENSSL',
-    'IS_SECURETRANSPORT',
-    'SSLContext',
-    'PROTOCOL_TLS',
-    'Retry',
-    'Timeout',
-    'Url',
-    'assert_fingerprint',
-    'current_time',
-    'is_connection_dropped',
-    'get_host',
-    'parse_url',
-    'make_headers',
-    'resolve_cert_reqs',
-    'resolve_ssl_version',
-    'split_first',
-    'ssl_wrap_socket',
-    'wait_for_read',
-    'wait_for_write',
-    'wait_for_socket',
-    'SSLWantReadError',
-    'SSLWantWriteError',
-=======
 from .url import get_host, parse_url, split_first, Url
-from .wait import wait_for_read, wait_for_write
+from .wait import wait_for_read, wait_for_write, wait_for_socket
 
 __all__ = (
     "HAS_SNI",
@@ -72,7 +34,6 @@
     "assert_fingerprint",
     "current_time",
     "is_connection_dropped",
-    "is_fp_closed",
     "get_host",
     "parse_url",
     "make_headers",
@@ -82,5 +43,7 @@
     "ssl_wrap_socket",
     "wait_for_read",
     "wait_for_write",
->>>>>>> f7a4bed0
+    "wait_for_socket",
+    "SSLWantReadError",
+    "SSLWantWriteError",
 )