from __future__ import absolute_import
import errno
import logging
import warnings
import hmac
import socket

from binascii import hexlify, unhexlify
from hashlib import md5, sha1, sha256

from ..exceptions import SSLError, InsecurePlatformWarning, SNIMissingWarning
from ..packages.ssl_match_hostname import (
    match_hostname as _match_hostname,
    CertificateError
)
from ..packages import six


SSLContext = None
HAS_SNI = False
IS_PYOPENSSL = False
IS_SECURETRANSPORT = False

# Maps the length of a digest to a possible hash function producing this digest
HASHFUNC_MAP = {
    32: md5,
    40: sha1,
    64: sha256,
}


log = logging.getLogger(__name__)


def _const_compare_digest_backport(a, b):
    """
    Compare two digests of equal length in constant time.

    The digests must be of type str/bytes.
    Returns True if the digests match, and False otherwise.
    """
    result = abs(len(a) - len(b))
    for l, r in zip(bytearray(a), bytearray(b)):
        result |= l ^ r
    return result == 0


_const_compare_digest = getattr(hmac, 'compare_digest',
                                _const_compare_digest_backport)


try:  # Test for SSL features
    import ssl
    from ssl import wrap_socket, CERT_NONE, PROTOCOL_SSLv23
    from ssl import HAS_SNI  # Has SNI?
    from ssl import SSLError as BaseSSLError
    from ssl import SSLWantReadError, SSLWantWriteError
except ImportError:
    class BaseSSLError(Exception):
        pass

    class SSLWantReadError(Exception):
        pass

    class SSLWantWriteError(Exception):
        pass


try:
    from ssl import OP_NO_SSLv2, OP_NO_SSLv3, OP_NO_COMPRESSION
except ImportError:
    OP_NO_SSLv2, OP_NO_SSLv3 = 0x1000000, 0x2000000
    OP_NO_COMPRESSION = 0x20000


# Python 2.7 doesn't have inet_pton on non-Linux so we fallback on inet_aton in
# those cases. This means that we can only detect IPv4 addresses in this case.
if hasattr(socket, 'inet_pton'):
    inet_pton = socket.inet_pton
else:
    # Maybe we can use ipaddress if the user has urllib3[secure]?
    try:
        import ipaddress

        def inet_pton(_, host):
            if isinstance(host, six.binary_type):
                host = host.decode('ascii')
            return ipaddress.ip_address(host)

    except ImportError:  # Platform-specific: Non-Linux
        def inet_pton(_, host):
            return socket.inet_aton(host)


# A secure default.
# Sources for more information on TLS ciphers:
#
# - https://wiki.mozilla.org/Security/Server_Side_TLS
# - https://www.ssllabs.com/projects/best-practices/index.html
# - https://hynek.me/articles/hardening-your-web-servers-ssl-ciphers/
#
# The general intent is:
# - Prefer TLS 1.3 cipher suites
# - prefer cipher suites that offer perfect forward secrecy (DHE/ECDHE),
# - prefer ECDHE over DHE for better performance,
# - prefer any AES-GCM and ChaCha20 over any AES-CBC for better performance and
#   security,
# - prefer AES-GCM over ChaCha20 because hardware-accelerated AES is common,
# - disable NULL authentication, MD5 MACs and DSS for security reasons.
DEFAULT_CIPHERS = ':'.join([
    'TLS13-AES-256-GCM-SHA384',
    'TLS13-CHACHA20-POLY1305-SHA256',
    'TLS13-AES-128-GCM-SHA256',
    'ECDH+AESGCM',
    'ECDH+CHACHA20',
    'DH+AESGCM',
    'DH+CHACHA20',
    'ECDH+AES256',
    'DH+AES256',
    'ECDH+AES128',
    'DH+AES',
    'RSA+AESGCM',
    'RSA+AES',
    '!aNULL',
    '!eNULL',
    '!MD5',
])

try:
    from ssl import SSLContext  # Modern SSL?
except ImportError:

<<<<<<< HEAD
    # TODO: Can we remove this by choosing to support only platforms with
    # actual SSLContext objects?
    class SSLContext(object):  # Platform-specific: Python 2 & 3.1
=======
    class SSLContext(object):  # Platform-specific: Python 2
        supports_set_ciphers = True

>>>>>>> e38125db
        def __init__(self, protocol_version):
            self.protocol = protocol_version
            # Use default values from a real SSLContext
            self.check_hostname = False
            self.verify_mode = ssl.CERT_NONE
            self.ca_certs = None
            self.options = 0
            self.certfile = None
            self.keyfile = None
            self.ciphers = None

        def load_cert_chain(self, certfile, keyfile):
            self.certfile = certfile
            self.keyfile = keyfile

        def load_verify_locations(self, cafile=None, capath=None):
            self.ca_certs = cafile

            if capath is not None:
                raise SSLError("CA directories not supported in older Pythons")

        def set_ciphers(self, cipher_suite):
            self.ciphers = cipher_suite

        def wrap_socket(self, socket, server_hostname=None, server_side=False):
            warnings.warn(
                'A true SSLContext object is not available. This prevents '
                'urllib3 from configuring SSL appropriately and may cause '
                'certain SSL connections to fail. You can upgrade to a newer '
                'version of Python to solve this. For more information, see '
                'https://urllib3.readthedocs.io/en/latest/advanced-usage.html'
                '#ssl-warnings',
                InsecurePlatformWarning
            )
            kwargs = {
                'keyfile': self.keyfile,
                'certfile': self.certfile,
                'ca_certs': self.ca_certs,
                'cert_reqs': self.verify_mode,
                'ssl_version': self.protocol,
                'server_side': server_side,
            }
            return wrap_socket(socket, ciphers=self.ciphers, **kwargs)


def assert_fingerprint(cert, fingerprint):
    """
    Checks if given fingerprint matches the supplied certificate.

    :param cert:
        Certificate as bytes object.
    :param fingerprint:
        Fingerprint as string of hexdigits, can be interspersed by colons.
    """

    fingerprint = fingerprint.replace(':', '').lower()
    digest_length = len(fingerprint)
    hashfunc = HASHFUNC_MAP.get(digest_length)
    if not hashfunc:
        raise SSLError(
            'Fingerprint of invalid length: {0}'.format(fingerprint))

    # We need encode() here for py32; works on py2 and p33.
    fingerprint_bytes = unhexlify(fingerprint.encode())

    cert_digest = hashfunc(cert).digest()

    if not _const_compare_digest(cert_digest, fingerprint_bytes):
        raise SSLError('Fingerprints did not match. Expected "{0}", got "{1}".'
                       .format(fingerprint, hexlify(cert_digest)))


def resolve_cert_reqs(candidate):
    """
    Resolves the argument to a numeric constant, which can be passed to
    the wrap_socket function/method from the ssl module.
    Defaults to :data:`ssl.CERT_NONE`.
    If given a string it is assumed to be the name of the constant in the
    :mod:`ssl` module or its abbreviation.
    (So you can specify `REQUIRED` instead of `CERT_REQUIRED`.
    If it's neither `None` nor a string we assume it is already the numeric
    constant which can directly be passed to wrap_socket.
    """
    if candidate is None:
        return CERT_NONE

    if isinstance(candidate, str):
        res = getattr(ssl, candidate, None)
        if res is None:
            res = getattr(ssl, 'CERT_' + candidate)
        return res

    return candidate


def resolve_ssl_version(candidate):
    """
    like resolve_cert_reqs
    """
    if candidate is None:
        return PROTOCOL_SSLv23

    if isinstance(candidate, str):
        res = getattr(ssl, candidate, None)
        if res is None:
            res = getattr(ssl, 'PROTOCOL_' + candidate)
        return res

    return candidate


def create_urllib3_context(ssl_version=None, cert_reqs=None,
                           options=None, ciphers=None):
    """All arguments have the same meaning as ``ssl_wrap_socket``.

    By default, this function does a lot of the same work that
    ``ssl.create_default_context`` does on Python 3.4+. It:

    - Disables SSLv2, SSLv3, and compression
    - Sets a restricted set of server ciphers

    If you wish to enable SSLv3, you can do::

        from urllib3.util import ssl_
        context = ssl_.create_urllib3_context()
        context.options &= ~ssl_.OP_NO_SSLv3

    You can do the same to enable compression (substituting ``COMPRESSION``
    for ``SSLv3`` in the last line above).

    :param ssl_version:
        The desired protocol version to use. This will default to
        PROTOCOL_SSLv23 which will negotiate the highest protocol that both
        the server and your installation of OpenSSL support.
    :param cert_reqs:
        Whether to require the certificate verification. This defaults to
        ``ssl.CERT_REQUIRED``.
    :param options:
        Specific OpenSSL options. These default to ``ssl.OP_NO_SSLv2``,
        ``ssl.OP_NO_SSLv3``, ``ssl.OP_NO_COMPRESSION``.
    :param ciphers:
        Which cipher suites to allow the server to select.
    :returns:
        Constructed SSLContext object with specified options
    :rtype: SSLContext
    """
    context = SSLContext(ssl_version or ssl.PROTOCOL_SSLv23)

    # Setting the default here, as we may have no ssl module on import
    cert_reqs = ssl.CERT_REQUIRED if cert_reqs is None else cert_reqs

    if options is None:
        options = 0
        # SSLv2 is easily broken and is considered harmful and dangerous
        options |= OP_NO_SSLv2
        # SSLv3 has several problems and is now dangerous
        options |= OP_NO_SSLv3
        # Disable compression to prevent CRIME attacks for OpenSSL 1.0+
        # (issue #309)
        options |= OP_NO_COMPRESSION

    context.options |= options

<<<<<<< HEAD
    context.set_ciphers(ciphers or DEFAULT_CIPHERS)

=======
>>>>>>> e38125db
    context.verify_mode = cert_reqs
    if getattr(context, 'check_hostname', None) is not None:  # Platform-specific: Python 3.2
        # We do our own verification, including fingerprints and alternative
        # hostnames. So disable it here
        context.check_hostname = False
    return context


def merge_context_settings(context, keyfile=None, certfile=None,
                           cert_reqs=None, ca_certs=None, ca_cert_dir=None):
    """
    Merges provided settings into an SSL Context.
    """
    if cert_reqs is not None:
        context.verify_mode = resolve_cert_reqs(cert_reqs)

    if ca_certs or ca_cert_dir:
        try:
            context.load_verify_locations(ca_certs, ca_cert_dir)
        except IOError as e:  # Platform-specific: Python 2.6, 2.7, 3.2
            raise SSLError(e)
        # Py33 raises FileNotFoundError which subclasses OSError
        # These are not equivalent unless we check the errno attribute
        except OSError as e:  # Platform-specific: Python 3.3 and beyond
            if e.errno == errno.ENOENT:
                raise SSLError(e)
            raise
    elif getattr(context, 'load_default_certs', None) is not None:
        # try to load OS default certs; works well on Windows (require Python3.4+)
        context.load_default_certs()

    if certfile:
        context.load_cert_chain(certfile, keyfile)

    return context


def ssl_wrap_socket(sock, keyfile=None, certfile=None, cert_reqs=None,
                    ca_certs=None, server_hostname=None,
                    ssl_version=None, ciphers=None, ssl_context=None,
                    ca_cert_dir=None):
    """
    All arguments except for server_hostname, ssl_context, and ca_cert_dir have
    the same meaning as they do when using :func:`ssl.wrap_socket`.

    :param server_hostname:
        When SNI is supported, the expected hostname of the certificate
    :param ssl_context:
        A pre-made :class:`SSLContext` object. If none is provided, one will
        be created using :func:`create_urllib3_context`.
    :param ciphers:
        A string of ciphers we wish the client to support.
    :param ca_cert_dir:
        A directory containing CA certificates in multiple separate files, as
        supported by OpenSSL's -CApath flag or the capath argument to
        SSLContext.load_verify_locations().
    """
    context = ssl_context
    if context is None:
        # Note: This branch of code and all the variables in it are no longer
        # used by urllib3 itself. We should consider deprecating and removing
        # this code.
        context = create_urllib3_context(ssl_version, cert_reqs,
                                         ciphers=ciphers)

    if ca_certs or ca_cert_dir:
        try:
            context.load_verify_locations(ca_certs, ca_cert_dir)
        except IOError as e:  # Platform-specific: Python 2.7
            raise SSLError(e)
        # Py33 raises FileNotFoundError which subclasses OSError
        # These are not equivalent unless we check the errno attribute
        except OSError as e:  # Platform-specific: Python 3.3 and beyond
            if e.errno == errno.ENOENT:
                raise SSLError(e)
            raise
    elif getattr(context, 'load_default_certs', None) is not None:
        # try to load OS default certs; works well on Windows (require Python3.4+)
        context.load_default_certs()

    if certfile:
        context.load_cert_chain(certfile, keyfile)

    # If we detect server_hostname is an IP address then the SNI
    # extension should not be used according to RFC3546 Section 3.1
    # We shouldn't warn the user if SNI isn't available but we would
    # not be using SNI anyways due to IP address for server_hostname.
    if ((server_hostname is not None and not is_ipaddress(server_hostname))
            or IS_SECURETRANSPORT):
        if HAS_SNI and server_hostname is not None:
            return context.wrap_socket(sock, server_hostname=server_hostname)

        warnings.warn(
            'An HTTPS request has been made, but the SNI (Server Name '
            'Indication) extension to TLS is not available on this platform. '
            'This may cause the server to present an incorrect TLS '
            'certificate, which can cause validation failures. You can upgrade to '
            'a newer version of Python to solve this. For more information, see '
            'https://urllib3.readthedocs.io/en/latest/advanced-usage.html'
            '#ssl-warnings',
            SNIMissingWarning
        )

    return context.wrap_socket(sock)


def match_hostname(cert, asserted_hostname):
    try:
        _match_hostname(cert, asserted_hostname)
    except CertificateError as e:
        log.error(
            'Certificate did not match expected hostname: %s. '
            'Certificate: %s', asserted_hostname, cert
        )
        # Add cert to exception and reraise so client code can inspect
        # the cert when catching the exception, if they want to
        e._peer_cert = cert
        raise


def is_ipaddress(hostname):
    """Detects whether the hostname given is an IP address.

    :param str hostname: Hostname to examine.
    :return: True if the hostname is an IP address, False otherwise.
    """
    if six.PY3 and isinstance(hostname, six.binary_type):
        # IDN A-label bytes are ASCII compatible.
        hostname = hostname.decode('ascii')

    families = [socket.AF_INET]
    if hasattr(socket, 'AF_INET6'):
        families.append(socket.AF_INET6)

    for af in families:
        try:
            inet_pton(af, hostname)
        except (socket.error, ValueError, OSError):
            pass
        else:
            return True
    return False<|MERGE_RESOLUTION|>--- conflicted
+++ resolved
@@ -130,15 +130,9 @@
     from ssl import SSLContext  # Modern SSL?
 except ImportError:
 
-<<<<<<< HEAD
     # TODO: Can we remove this by choosing to support only platforms with
     # actual SSLContext objects?
-    class SSLContext(object):  # Platform-specific: Python 2 & 3.1
-=======
     class SSLContext(object):  # Platform-specific: Python 2
-        supports_set_ciphers = True
-
->>>>>>> e38125db
         def __init__(self, protocol_version):
             self.protocol = protocol_version
             # Use default values from a real SSLContext
@@ -302,11 +296,8 @@
 
     context.options |= options
 
-<<<<<<< HEAD
     context.set_ciphers(ciphers or DEFAULT_CIPHERS)
 
-=======
->>>>>>> e38125db
     context.verify_mode = cert_reqs
     if getattr(context, 'check_hostname', None) is not None:  # Platform-specific: Python 3.2
         # We do our own verification, including fingerprints and alternative
