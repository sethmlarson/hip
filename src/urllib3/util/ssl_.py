from __future__ import absolute_import
import errno
import logging
import warnings
import hmac
import re

from binascii import hexlify, unhexlify
from hashlib import md5, sha1, sha256

from ..exceptions import SSLError, InsecurePlatformWarning, SNIMissingWarning
from ..packages.ssl_match_hostname import (
    match_hostname as _match_hostname,
    CertificateError
)
from ..packages import six
from ..packages.rfc3986 import abnf_regexp


SSLContext = None
HAS_SNI = False
IS_PYOPENSSL = False
IS_SECURETRANSPORT = False

# Maps the length of a digest to a possible hash function producing this digest
HASHFUNC_MAP = {32: md5, 40: sha1, 64: sha256}


log = logging.getLogger(__name__)


def _const_compare_digest_backport(a, b):
    """
    Compare two digests of equal length in constant time.

    The digests must be of type str/bytes.
    Returns True if the digests match, and False otherwise.
    """
    result = abs(len(a) - len(b))
    for l, r in zip(bytearray(a), bytearray(b)):
        result |= l ^ r
    return result == 0


_const_compare_digest = getattr(hmac, "compare_digest", _const_compare_digest_backport)

# Borrow rfc3986's regular expressions for IPv4
# and IPv6 addresses for use in is_ipaddress()
_IP_ADDRESS_REGEX = re.compile(
    r"^(?:%s|%s|%s)$"
    % (abnf_regexp.IPv4_RE, abnf_regexp.IPv6_RE, abnf_regexp.IPv6_ADDRZ_RFC4007_RE)
)

try:  # Test for SSL features
    import ssl
    from ssl import wrap_socket, CERT_REQUIRED
    from ssl import HAS_SNI  # Has SNI?
    from ssl import SSLError as BaseSSLError
    from ssl import SSLWantReadError, SSLWantWriteError
except ImportError:
    class BaseSSLError(Exception):
        pass

    class SSLWantReadError(Exception):
        pass

    class SSLWantWriteError(Exception):
        pass

try:  # Platform-specific: Python 3.6
    from ssl import PROTOCOL_TLS

    PROTOCOL_SSLv23 = PROTOCOL_TLS
except ImportError:
    try:
        from ssl import PROTOCOL_SSLv23 as PROTOCOL_TLS

        PROTOCOL_SSLv23 = PROTOCOL_TLS
    except ImportError:
        PROTOCOL_SSLv23 = PROTOCOL_TLS = 2


try:
    from ssl import OP_NO_SSLv2, OP_NO_SSLv3, OP_NO_COMPRESSION
except ImportError:
    OP_NO_SSLv2, OP_NO_SSLv3 = 0x1000000, 0x2000000
    OP_NO_COMPRESSION = 0x20000


# A secure default.
# Sources for more information on TLS ciphers:
#
# - https://wiki.mozilla.org/Security/Server_Side_TLS
# - https://www.ssllabs.com/projects/best-practices/index.html
# - https://hynek.me/articles/hardening-your-web-servers-ssl-ciphers/
#
# The general intent is:
# - prefer cipher suites that offer perfect forward secrecy (DHE/ECDHE),
# - prefer ECDHE over DHE for better performance,
# - prefer any AES-GCM and ChaCha20 over any AES-CBC for better performance and
#   security,
# - prefer AES-GCM over ChaCha20 because hardware-accelerated AES is common,
# - disable NULL authentication, MD5 MACs, DSS, and other
#   insecure ciphers for security reasons.
# - NOTE: TLS 1.3 cipher suites are managed through a different interface
#   not exposed by CPython (yet!) and are enabled by default if they're available.
DEFAULT_CIPHERS = ":".join(
    [
        "ECDHE+AESGCM",
        "ECDHE+CHACHA20",
        "DHE+AESGCM",
        "DHE+CHACHA20",
        "ECDH+AESGCM",
        "DH+AESGCM",
        "ECDH+AES",
        "DH+AES",
        "RSA+AESGCM",
        "RSA+AES",
        "!aNULL",
        "!eNULL",
        "!MD5",
        "!DSS",
    ]
)

try:
    from ssl import SSLContext  # Modern SSL?
except ImportError:
<<<<<<< HEAD
    # TODO: Can we remove this by choosing to support only platforms with
    # actual SSLContext objects?
=======

>>>>>>> f7a4bed0
    class SSLContext(object):  # Platform-specific: Python 2
        def __init__(self, protocol_version):
            self.protocol = protocol_version
            # Use default values from a real SSLContext
            self.check_hostname = False
            self.verify_mode = ssl.CERT_NONE
            self.ca_certs = None
            self.options = 0
            self.certfile = None
            self.keyfile = None
            self.ciphers = None

        def load_cert_chain(self, certfile, keyfile):
            self.certfile = certfile
            self.keyfile = keyfile

        def load_verify_locations(self, cafile=None, capath=None):
            self.ca_certs = cafile

            if capath is not None:
                raise SSLError("CA directories not supported in older Pythons")

        def set_ciphers(self, cipher_suite):
            self.ciphers = cipher_suite

        def wrap_socket(self, socket, server_hostname=None, server_side=False):
            warnings.warn(
                "A true SSLContext object is not available. This prevents "
                "urllib3 from configuring SSL appropriately and may cause "
                "certain SSL connections to fail. You can upgrade to a newer "
                "version of Python to solve this. For more information, see "
                "https://urllib3.readthedocs.io/en/latest/advanced-usage.html"
                "#ssl-warnings",
                InsecurePlatformWarning,
            )
            kwargs = {
                "keyfile": self.keyfile,
                "certfile": self.certfile,
                "ca_certs": self.ca_certs,
                "cert_reqs": self.verify_mode,
                "ssl_version": self.protocol,
                "server_side": server_side,
            }
            return wrap_socket(socket, ciphers=self.ciphers, **kwargs)


def assert_fingerprint(cert, fingerprint):
    """
    Checks if given fingerprint matches the supplied certificate.

    :param cert:
        Certificate as bytes object.
    :param fingerprint:
        Fingerprint as string of hexdigits, can be interspersed by colons.
    """

    fingerprint = fingerprint.replace(":", "").lower()
    digest_length = len(fingerprint)
    hashfunc = HASHFUNC_MAP.get(digest_length)
    if not hashfunc:
        raise SSLError("Fingerprint of invalid length: {0}".format(fingerprint))

    # We need encode() here for py32; works on py2 and p33.
    fingerprint_bytes = unhexlify(fingerprint.encode())

    cert_digest = hashfunc(cert).digest()

    if not _const_compare_digest(cert_digest, fingerprint_bytes):
        raise SSLError(
            'Fingerprints did not match. Expected "{0}", got "{1}".'.format(
                fingerprint, hexlify(cert_digest)
            )
        )


def resolve_cert_reqs(candidate):
    """
    Resolves the argument to a numeric constant, which can be passed to
    the wrap_socket function/method from the ssl module.
    Defaults to :data:`ssl.CERT_NONE`.
    If given a string it is assumed to be the name of the constant in the
    :mod:`ssl` module or its abbreviation.
    (So you can specify `REQUIRED` instead of `CERT_REQUIRED`.
    If it's neither `None` nor a string we assume it is already the numeric
    constant which can directly be passed to wrap_socket.
    """
    if candidate is None:
        return CERT_REQUIRED

    if isinstance(candidate, str):
        res = getattr(ssl, candidate, None)
        if res is None:
            res = getattr(ssl, "CERT_" + candidate)
        return res

    return candidate


def resolve_ssl_version(candidate):
    """
    like resolve_cert_reqs
    """
    if candidate is None:
        return PROTOCOL_TLS

    if isinstance(candidate, str):
        res = getattr(ssl, candidate, None)
        if res is None:
            res = getattr(ssl, "PROTOCOL_" + candidate)
        return res

    return candidate


def create_urllib3_context(
    ssl_version=None, cert_reqs=None, options=None, ciphers=None
):
    """All arguments have the same meaning as ``ssl_wrap_socket``.

    By default, this function does a lot of the same work that
    ``ssl.create_default_context`` does on Python 3.4+. It:

    - Disables SSLv2, SSLv3, and compression
    - Sets a restricted set of server ciphers

    If you wish to enable SSLv3, you can do::

        from urllib3.util import ssl_
        context = ssl_.create_urllib3_context()
        context.options &= ~ssl_.OP_NO_SSLv3

    You can do the same to enable compression (substituting ``COMPRESSION``
    for ``SSLv3`` in the last line above).

    :param ssl_version:
        The desired protocol version to use. This will default to
        PROTOCOL_SSLv23 which will negotiate the highest protocol that both
        the server and your installation of OpenSSL support.
    :param cert_reqs:
        Whether to require the certificate verification. This defaults to
        ``ssl.CERT_REQUIRED``.
    :param options:
        Specific OpenSSL options. These default to ``ssl.OP_NO_SSLv2``,
        ``ssl.OP_NO_SSLv3``, ``ssl.OP_NO_COMPRESSION``.
    :param ciphers:
        Which cipher suites to allow the server to select.
    :returns:
        Constructed SSLContext object with specified options
    :rtype: SSLContext
    """
    context = SSLContext(ssl_version or PROTOCOL_TLS)

    context.set_ciphers(ciphers or DEFAULT_CIPHERS)

    # Setting the default here, as we may have no ssl module on import
    cert_reqs = ssl.CERT_REQUIRED if cert_reqs is None else cert_reqs

    if options is None:
        options = 0
        # SSLv2 is easily broken and is considered harmful and dangerous
        options |= OP_NO_SSLv2
        # SSLv3 has several problems and is now dangerous
        options |= OP_NO_SSLv3
        # Disable compression to prevent CRIME attacks for OpenSSL 1.0+
        # (issue #309)
        options |= OP_NO_COMPRESSION

    context.options |= options

    context.verify_mode = cert_reqs
    if (
        getattr(context, "check_hostname", None) is not None
    ):  # Platform-specific: Python 3.2
        # We do our own verification, including fingerprints and alternative
        # hostnames. So disable it here
        context.check_hostname = False
    return context


<<<<<<< HEAD
def merge_context_settings(context, keyfile=None, certfile=None,
                           cert_reqs=None, key_password=None, ca_certs=None,
                           ca_cert_dir=None):
    """
    Merges provided settings into an SSL Context.
    """
    if cert_reqs is not None:
        context.verify_mode = resolve_cert_reqs(cert_reqs)

    if ca_certs or ca_cert_dir:
        try:
            context.load_verify_locations(ca_certs, ca_cert_dir)
        except IOError as e:  # Platform-specific: Python 2.6, 2.7, 3.2
            raise SSLError(e)
        # Py33 raises FileNotFoundError which subclasses OSError
        # These are not equivalent unless we check the errno attribute
        except OSError as e:  # Platform-specific: Python 3.3 and beyond
            if e.errno == errno.ENOENT:
                raise SSLError(e)
            raise

    # Attempt to detect if we get the goofy behavior of the
    # keyfile being encrypted and OpenSSL asking for the
    # passphrase via the terminal and instead error out.
    if keyfile and key_password is None and _is_key_file_encrypted(keyfile):
        raise SSLError("Client private key is encrypted, password is required")

    if certfile:
        if key_password is None:
            context.load_cert_chain(certfile, keyfile)
        else:
            context.load_cert_chain(certfile, keyfile, key_password)

    return context


def ssl_wrap_socket(sock, keyfile=None, certfile=None, cert_reqs=None,
                    ca_certs=None, server_hostname=None,
                    ssl_version=None, ciphers=None, ssl_context=None,
                    ca_cert_dir=None, key_password=None):
=======
def ssl_wrap_socket(
    sock,
    keyfile=None,
    certfile=None,
    cert_reqs=None,
    ca_certs=None,
    server_hostname=None,
    ssl_version=None,
    ciphers=None,
    ssl_context=None,
    ca_cert_dir=None,
    key_password=None,
):
>>>>>>> f7a4bed0
    """
    All arguments except for server_hostname, ssl_context, and ca_cert_dir have
    the same meaning as they do when using :func:`ssl.wrap_socket`.

    :param server_hostname:
        When SNI is supported, the expected hostname of the certificate
    :param ssl_context:
        A pre-made :class:`SSLContext` object. If none is provided, one will
        be created using :func:`create_urllib3_context`.
    :param ciphers:
        A string of ciphers we wish the client to support.
    :param ca_cert_dir:
        A directory containing CA certificates in multiple separate files, as
        supported by OpenSSL's -CApath flag or the capath argument to
        SSLContext.load_verify_locations().
    :param key_password:
        Optional password if the keyfile is encrypted.
    """
    context = ssl_context
    if context is None:
        # Note: This branch of code and all the variables in it are no longer
        # used by urllib3 itself. We should consider deprecating and removing
        # this code.
        context = create_urllib3_context(ssl_version, cert_reqs, ciphers=ciphers)

    if ca_certs or ca_cert_dir:
        try:
            context.load_verify_locations(ca_certs, ca_cert_dir)
        except IOError as e:  # Platform-specific: Python 2.7
            raise SSLError(e)
        # Py33 raises FileNotFoundError which subclasses OSError
        # These are not equivalent unless we check the errno attribute
        except OSError as e:  # Platform-specific: Python 3.3 and beyond
            if e.errno == errno.ENOENT:
                raise SSLError(e)
            raise

    elif ssl_context is None and hasattr(context, "load_default_certs"):
        # try to load OS default certs; works well on Windows (require Python3.4+)
        context.load_default_certs()

    # Attempt to detect if we get the goofy behavior of the
    # keyfile being encrypted and OpenSSL asking for the
    # passphrase via the terminal and instead error out.
    if keyfile and key_password is None and _is_key_file_encrypted(keyfile):
        raise SSLError("Client private key is encrypted, password is required")

    if certfile:
        if key_password is None:
            context.load_cert_chain(certfile, keyfile)
        else:
            context.load_cert_chain(certfile, keyfile, key_password)

    # If we detect server_hostname is an IP address then the SNI
    # extension should not be used according to RFC3546 Section 3.1
    # We shouldn't warn the user if SNI isn't available but we would
    # not be using SNI anyways due to IP address for server_hostname.
    if (
        server_hostname is not None and not is_ipaddress(server_hostname)
    ) or IS_SECURETRANSPORT:
        if HAS_SNI and server_hostname is not None:
            return context.wrap_socket(sock, server_hostname=server_hostname)

        warnings.warn(
            "An HTTPS request has been made, but the SNI (Server Name "
            "Indication) extension to TLS is not available on this platform. "
            "This may cause the server to present an incorrect TLS "
            "certificate, which can cause validation failures. You can upgrade to "
            "a newer version of Python to solve this. For more information, see "
            "https://urllib3.readthedocs.io/en/latest/advanced-usage.html"
            "#ssl-warnings",
            SNIMissingWarning,
        )

    return context.wrap_socket(sock)


def match_hostname(cert, asserted_hostname):
    try:
        _match_hostname(cert, asserted_hostname)
    except CertificateError as e:
        log.error(
            'Certificate did not match expected hostname: %s. '
            'Certificate: %s', asserted_hostname, cert
        )
        # Add cert to exception and reraise so client code can inspect
        # the cert when catching the exception, if they want to
        e._peer_cert = cert
        raise


def is_ipaddress(hostname):
    """Detects whether the hostname given is an IPv4 or IPv6 address.
    Also detects IPv6 addresses with Zone IDs.

    :param str hostname: Hostname to examine.
    :return: True if the hostname is an IP address, False otherwise.
    """
    if six.PY3 and isinstance(hostname, bytes):
        # IDN A-label bytes are ASCII compatible.
        hostname = hostname.decode("ascii")
    return _IP_ADDRESS_REGEX.match(hostname) is not None


def _is_key_file_encrypted(key_file):
    """Detects if a key file is encrypted or not."""
    with open(key_file, "r") as f:
        for line in f:
            # Look for Proc-Type: 4,ENCRYPTED
            if "ENCRYPTED" in line:
                return True

    return False<|MERGE_RESOLUTION|>--- conflicted
+++ resolved
@@ -11,7 +11,7 @@
 from ..exceptions import SSLError, InsecurePlatformWarning, SNIMissingWarning
 from ..packages.ssl_match_hostname import (
     match_hostname as _match_hostname,
-    CertificateError
+    CertificateError,
 )
 from ..packages import six
 from ..packages.rfc3986 import abnf_regexp
@@ -58,6 +58,7 @@
     from ssl import SSLError as BaseSSLError
     from ssl import SSLWantReadError, SSLWantWriteError
 except ImportError:
+
     class BaseSSLError(Exception):
         pass
 
@@ -66,6 +67,7 @@
 
     class SSLWantWriteError(Exception):
         pass
+
 
 try:  # Platform-specific: Python 3.6
     from ssl import PROTOCOL_TLS
@@ -126,12 +128,8 @@
 try:
     from ssl import SSLContext  # Modern SSL?
 except ImportError:
-<<<<<<< HEAD
     # TODO: Can we remove this by choosing to support only platforms with
     # actual SSLContext objects?
-=======
-
->>>>>>> f7a4bed0
     class SSLContext(object):  # Platform-specific: Python 2
         def __init__(self, protocol_version):
             self.protocol = protocol_version
@@ -311,10 +309,15 @@
     return context
 
 
-<<<<<<< HEAD
-def merge_context_settings(context, keyfile=None, certfile=None,
-                           cert_reqs=None, key_password=None, ca_certs=None,
-                           ca_cert_dir=None):
+def merge_context_settings(
+    context,
+    keyfile=None,
+    certfile=None,
+    cert_reqs=None,
+    key_password=None,
+    ca_certs=None,
+    ca_cert_dir=None,
+):
     """
     Merges provided settings into an SSL Context.
     """
@@ -348,11 +351,6 @@
     return context
 
 
-def ssl_wrap_socket(sock, keyfile=None, certfile=None, cert_reqs=None,
-                    ca_certs=None, server_hostname=None,
-                    ssl_version=None, ciphers=None, ssl_context=None,
-                    ca_cert_dir=None, key_password=None):
-=======
 def ssl_wrap_socket(
     sock,
     keyfile=None,
@@ -366,7 +364,6 @@
     ca_cert_dir=None,
     key_password=None,
 ):
->>>>>>> f7a4bed0
     """
     All arguments except for server_hostname, ssl_context, and ca_cert_dir have
     the same meaning as they do when using :func:`ssl.wrap_socket`.
@@ -449,8 +446,9 @@
         _match_hostname(cert, asserted_hostname)
     except CertificateError as e:
         log.error(
-            'Certificate did not match expected hostname: %s. '
-            'Certificate: %s', asserted_hostname, cert
+            "Certificate did not match expected hostname: %s. " "Certificate: %s",
+            asserted_hostname,
+            cert,
         )
         # Add cert to exception and reraise so client code can inspect
         # the cert when catching the exception, if they want to
