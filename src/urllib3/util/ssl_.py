from __future__ import absolute_import
import errno
import logging
import warnings
import hmac
import sys

from binascii import hexlify, unhexlify
from hashlib import md5, sha1, sha256

from .url import IPV4_RE, BRACELESS_IPV6_ADDRZ_RE
from ..exceptions import SSLError, InsecurePlatformWarning, SNIMissingWarning
from ..packages.ssl_match_hostname import (
    match_hostname as _match_hostname,
    CertificateError,
)
from ..packages import six


SSLContext = None
HAS_SNI = False
IS_PYOPENSSL = False
IS_SECURETRANSPORT = False

# Maps the length of a digest to a possible hash function producing this digest
HASHFUNC_MAP = {32: md5, 40: sha1, 64: sha256}


log = logging.getLogger(__name__)


def _const_compare_digest_backport(a, b):
    """
    Compare two digests of equal length in constant time.

    The digests must be of type str/bytes.
    Returns True if the digests match, and False otherwise.
    """
    result = abs(len(a) - len(b))
    for l, r in zip(bytearray(a), bytearray(b)):
        result |= l ^ r
    return result == 0


_const_compare_digest = getattr(hmac, "compare_digest", _const_compare_digest_backport)

try:  # Test for SSL features
    import ssl
    from ssl import wrap_socket, CERT_REQUIRED
    from ssl import HAS_SNI  # Has SNI?
    from ssl import SSLError as BaseSSLError
    from ssl import SSLWantReadError, SSLWantWriteError
except ImportError:

    class BaseSSLError(Exception):
        pass

    class SSLWantReadError(Exception):
        pass

    class SSLWantWriteError(Exception):
        pass


try:  # Platform-specific: Python 3.6
    from ssl import PROTOCOL_TLS

    PROTOCOL_SSLv23 = PROTOCOL_TLS
except ImportError:
    try:
        from ssl import PROTOCOL_SSLv23 as PROTOCOL_TLS

        PROTOCOL_SSLv23 = PROTOCOL_TLS
    except ImportError:
        PROTOCOL_SSLv23 = PROTOCOL_TLS = 2


try:
    from ssl import OP_NO_SSLv2, OP_NO_SSLv3, OP_NO_COMPRESSION
except ImportError:
    OP_NO_SSLv2, OP_NO_SSLv3 = 0x1000000, 0x2000000
    OP_NO_COMPRESSION = 0x20000


# A secure default.
# Sources for more information on TLS ciphers:
#
# - https://wiki.mozilla.org/Security/Server_Side_TLS
# - https://www.ssllabs.com/projects/best-practices/index.html
# - https://hynek.me/articles/hardening-your-web-servers-ssl-ciphers/
#
# The general intent is:
# - prefer cipher suites that offer perfect forward secrecy (DHE/ECDHE),
# - prefer ECDHE over DHE for better performance,
# - prefer any AES-GCM and ChaCha20 over any AES-CBC for better performance and
#   security,
# - prefer AES-GCM over ChaCha20 because hardware-accelerated AES is common,
# - disable NULL authentication, MD5 MACs, DSS, and other
#   insecure ciphers for security reasons.
# - NOTE: TLS 1.3 cipher suites are managed through a different interface
#   not exposed by CPython (yet!) and are enabled by default if they're available.
DEFAULT_CIPHERS = ":".join(
    [
        "ECDHE+AESGCM",
        "ECDHE+CHACHA20",
        "DHE+AESGCM",
        "DHE+CHACHA20",
        "ECDH+AESGCM",
        "DH+AESGCM",
        "ECDH+AES",
        "DH+AES",
        "RSA+AESGCM",
        "RSA+AES",
        "!aNULL",
        "!eNULL",
        "!MD5",
        "!DSS",
    ]
)

try:
    from ssl import SSLContext  # Modern SSL?
except ImportError:
    # TODO: Can we remove this by choosing to support only platforms with
    # actual SSLContext objects?
    class SSLContext(object):  # Platform-specific: Python 2
        def __init__(self, protocol_version):
            self.protocol = protocol_version
            # Use default values from a real SSLContext
            self.check_hostname = False
            self.verify_mode = ssl.CERT_NONE
            self.ca_certs = None
            self.options = 0
            self.certfile = None
            self.keyfile = None
            self.ciphers = None

        def load_cert_chain(self, certfile, keyfile):
            self.certfile = certfile
            self.keyfile = keyfile

        def load_verify_locations(self, cafile=None, capath=None):
            self.ca_certs = cafile

            if capath is not None:
                raise SSLError("CA directories not supported in older Pythons")

        def set_ciphers(self, cipher_suite):
            self.ciphers = cipher_suite

        def wrap_socket(self, socket, server_hostname=None, server_side=False):
            warnings.warn(
                "A true SSLContext object is not available. This prevents "
                "urllib3 from configuring SSL appropriately and may cause "
                "certain SSL connections to fail. You can upgrade to a newer "
                "version of Python to solve this. For more information, see "
                "https://urllib3.readthedocs.io/en/latest/advanced-usage.html"
                "#ssl-warnings",
                InsecurePlatformWarning,
            )
            kwargs = {
                "keyfile": self.keyfile,
                "certfile": self.certfile,
                "ca_certs": self.ca_certs,
                "cert_reqs": self.verify_mode,
                "ssl_version": self.protocol,
                "server_side": server_side,
            }
            return wrap_socket(socket, ciphers=self.ciphers, **kwargs)


def assert_fingerprint(cert, fingerprint):
    """
    Checks if given fingerprint matches the supplied certificate.

    :param cert:
        Certificate as bytes object.
    :param fingerprint:
        Fingerprint as string of hexdigits, can be interspersed by colons.
    """

    fingerprint = fingerprint.replace(":", "").lower()
    digest_length = len(fingerprint)
    hashfunc = HASHFUNC_MAP.get(digest_length)
    if not hashfunc:
        raise SSLError("Fingerprint of invalid length: {0}".format(fingerprint))

    # We need encode() here for py32; works on py2 and p33.
    fingerprint_bytes = unhexlify(fingerprint.encode())

    cert_digest = hashfunc(cert).digest()

    if not _const_compare_digest(cert_digest, fingerprint_bytes):
        raise SSLError(
            'Fingerprints did not match. Expected "{0}", got "{1}".'.format(
                fingerprint, hexlify(cert_digest)
            )
        )


def resolve_cert_reqs(candidate):
    """
    Resolves the argument to a numeric constant, which can be passed to
    the wrap_socket function/method from the ssl module.
    Defaults to :data:`ssl.CERT_NONE`.
    If given a string it is assumed to be the name of the constant in the
    :mod:`ssl` module or its abbreviation.
    (So you can specify `REQUIRED` instead of `CERT_REQUIRED`.
    If it's neither `None` nor a string we assume it is already the numeric
    constant which can directly be passed to wrap_socket.
    """
    if candidate is None:
        return CERT_REQUIRED

    if isinstance(candidate, str):
        res = getattr(ssl, candidate, None)
        if res is None:
            res = getattr(ssl, "CERT_" + candidate)
        return res

    return candidate


def resolve_ssl_version(candidate):
    """
    like resolve_cert_reqs
    """
    if candidate is None:
        return PROTOCOL_TLS

    if isinstance(candidate, str):
        res = getattr(ssl, candidate, None)
        if res is None:
            res = getattr(ssl, "PROTOCOL_" + candidate)
        return res

    return candidate


def create_urllib3_context(
    ssl_version=None, cert_reqs=None, options=None, ciphers=None
):
    """All arguments have the same meaning as ``ssl_wrap_socket``.

    By default, this function does a lot of the same work that
    ``ssl.create_default_context`` does on Python 3.4+. It:

    - Disables SSLv2, SSLv3, and compression
    - Sets a restricted set of server ciphers

    If you wish to enable SSLv3, you can do::

        from urllib3.util import ssl_
        context = ssl_.create_urllib3_context()
        context.options &= ~ssl_.OP_NO_SSLv3

    You can do the same to enable compression (substituting ``COMPRESSION``
    for ``SSLv3`` in the last line above).

    :param ssl_version:
        The desired protocol version to use. This will default to
        PROTOCOL_SSLv23 which will negotiate the highest protocol that both
        the server and your installation of OpenSSL support.
    :param cert_reqs:
        Whether to require the certificate verification. This defaults to
        ``ssl.CERT_REQUIRED``.
    :param options:
        Specific OpenSSL options. These default to ``ssl.OP_NO_SSLv2``,
        ``ssl.OP_NO_SSLv3``, ``ssl.OP_NO_COMPRESSION``.
    :param ciphers:
        Which cipher suites to allow the server to select.
    :returns:
        Constructed SSLContext object with specified options
    :rtype: SSLContext
    """
    context = SSLContext(ssl_version or PROTOCOL_TLS)

    context.set_ciphers(ciphers or DEFAULT_CIPHERS)

    # Setting the default here, as we may have no ssl module on import
    cert_reqs = ssl.CERT_REQUIRED if cert_reqs is None else cert_reqs

    if options is None:
        options = 0
        # SSLv2 is easily broken and is considered harmful and dangerous
        options |= OP_NO_SSLv2
        # SSLv3 has several problems and is now dangerous
        options |= OP_NO_SSLv3
        # Disable compression to prevent CRIME attacks for OpenSSL 1.0+
        # (issue #309)
        options |= OP_NO_COMPRESSION

    context.options |= options

    # Enable post-handshake authentication for TLS 1.3, see GH #1634. PHA is
    # necessary for conditional client cert authentication with TLS 1.3.
    # The attribute is None for OpenSSL <= 1.1.0 or does not exist in older
<<<<<<< HEAD
    # versions of Python.
    if getattr(context, "post_handshake_auth", None) is not None:
=======
    # versions of Python.  We only enable on Python 3.7.4+ or if certificate
    # verification is enabled to work around Python issue #37428
    # See: https://bugs.python.org/issue37428
    if (cert_reqs == ssl.CERT_REQUIRED or sys.version_info >= (3, 7, 4)) and getattr(
        context, "post_handshake_auth", None
    ) is not None:
>>>>>>> edc3ddb3
        context.post_handshake_auth = True

    context.verify_mode = cert_reqs
    if (
        getattr(context, "check_hostname", None) is not None
    ):  # Platform-specific: Python 3.2
        # We do our own verification, including fingerprints and alternative
        # hostnames. So disable it here
        context.check_hostname = False
    return context


def merge_context_settings(
    context,
    keyfile=None,
    certfile=None,
    cert_reqs=None,
    key_password=None,
    ca_certs=None,
    ca_cert_dir=None,
):
    """
    Merges provided settings into an SSL Context.
    """
    if cert_reqs is not None:
        context.verify_mode = resolve_cert_reqs(cert_reqs)

    if ca_certs or ca_cert_dir:
        try:
            context.load_verify_locations(ca_certs, ca_cert_dir)
        except IOError as e:  # Platform-specific: Python 2.6, 2.7, 3.2
            raise SSLError(e)
        # Py33 raises FileNotFoundError which subclasses OSError
        # These are not equivalent unless we check the errno attribute
        except OSError as e:  # Platform-specific: Python 3.3 and beyond
            if e.errno == errno.ENOENT:
                raise SSLError(e)
            raise

    # Attempt to detect if we get the goofy behavior of the
    # keyfile being encrypted and OpenSSL asking for the
    # passphrase via the terminal and instead error out.
    if keyfile and key_password is None and _is_key_file_encrypted(keyfile):
        raise SSLError("Client private key is encrypted, password is required")

    if certfile:
        if key_password is None:
            context.load_cert_chain(certfile, keyfile)
        else:
            context.load_cert_chain(certfile, keyfile, key_password)

    return context


def ssl_wrap_socket(
    sock,
    keyfile=None,
    certfile=None,
    cert_reqs=None,
    ca_certs=None,
    server_hostname=None,
    ssl_version=None,
    ciphers=None,
    ssl_context=None,
    ca_cert_dir=None,
    key_password=None,
):
    """
    All arguments except for server_hostname, ssl_context, and ca_cert_dir have
    the same meaning as they do when using :func:`ssl.wrap_socket`.

    :param server_hostname:
        When SNI is supported, the expected hostname of the certificate
    :param ssl_context:
        A pre-made :class:`SSLContext` object. If none is provided, one will
        be created using :func:`create_urllib3_context`.
    :param ciphers:
        A string of ciphers we wish the client to support.
    :param ca_cert_dir:
        A directory containing CA certificates in multiple separate files, as
        supported by OpenSSL's -CApath flag or the capath argument to
        SSLContext.load_verify_locations().
    :param key_password:
        Optional password if the keyfile is encrypted.
    """
    context = ssl_context
    if context is None:
        # Note: This branch of code and all the variables in it are no longer
        # used by urllib3 itself. We should consider deprecating and removing
        # this code.
        context = create_urllib3_context(ssl_version, cert_reqs, ciphers=ciphers)

    if ca_certs or ca_cert_dir:
        try:
            context.load_verify_locations(ca_certs, ca_cert_dir)
        except IOError as e:  # Platform-specific: Python 2.7
            raise SSLError(e)
        # Py33 raises FileNotFoundError which subclasses OSError
        # These are not equivalent unless we check the errno attribute
        except OSError as e:  # Platform-specific: Python 3.3 and beyond
            if e.errno == errno.ENOENT:
                raise SSLError(e)
            raise

    elif ssl_context is None and hasattr(context, "load_default_certs"):
        # try to load OS default certs; works well on Windows (require Python3.4+)
        context.load_default_certs()

    # Attempt to detect if we get the goofy behavior of the
    # keyfile being encrypted and OpenSSL asking for the
    # passphrase via the terminal and instead error out.
    if keyfile and key_password is None and _is_key_file_encrypted(keyfile):
        raise SSLError("Client private key is encrypted, password is required")

    if certfile:
        if key_password is None:
            context.load_cert_chain(certfile, keyfile)
        else:
            context.load_cert_chain(certfile, keyfile, key_password)

    # If we detect server_hostname is an IP address then the SNI
    # extension should not be used according to RFC3546 Section 3.1
    # We shouldn't warn the user if SNI isn't available but we would
    # not be using SNI anyways due to IP address for server_hostname.
    if (
        server_hostname is not None and not is_ipaddress(server_hostname)
    ) or IS_SECURETRANSPORT:
        if HAS_SNI and server_hostname is not None:
            return context.wrap_socket(sock, server_hostname=server_hostname)

        warnings.warn(
            "An HTTPS request has been made, but the SNI (Server Name "
            "Indication) extension to TLS is not available on this platform. "
            "This may cause the server to present an incorrect TLS "
            "certificate, which can cause validation failures. You can upgrade to "
            "a newer version of Python to solve this. For more information, see "
            "https://urllib3.readthedocs.io/en/latest/advanced-usage.html"
            "#ssl-warnings",
            SNIMissingWarning,
        )

    return context.wrap_socket(sock)


def match_hostname(cert, asserted_hostname):
    try:
        _match_hostname(cert, asserted_hostname)
    except CertificateError as e:
        log.warning(
            "Certificate did not match expected hostname: %s. " "Certificate: %s",
            asserted_hostname,
            cert,
        )
        # Add cert to exception and reraise so client code can inspect
        # the cert when catching the exception, if they want to
        e._peer_cert = cert
        raise


def is_ipaddress(hostname):
    """Detects whether the hostname given is an IPv4 or IPv6 address.
    Also detects IPv6 addresses with Zone IDs.

    :param str hostname: Hostname to examine.
    :return: True if the hostname is an IP address, False otherwise.
    """
    if not six.PY2 and isinstance(hostname, bytes):
        # IDN A-label bytes are ASCII compatible.
        hostname = hostname.decode("ascii")
    return bool(IPV4_RE.match(hostname) or BRACELESS_IPV6_ADDRZ_RE.match(hostname))


def _is_key_file_encrypted(key_file):
    """Detects if a key file is encrypted or not."""
    with open(key_file, "r") as f:
        for line in f:
            # Look for Proc-Type: 4,ENCRYPTED
            if "ENCRYPTED" in line:
                return True

    return False<|MERGE_RESOLUTION|>--- conflicted
+++ resolved
@@ -295,17 +295,12 @@
     # Enable post-handshake authentication for TLS 1.3, see GH #1634. PHA is
     # necessary for conditional client cert authentication with TLS 1.3.
     # The attribute is None for OpenSSL <= 1.1.0 or does not exist in older
-<<<<<<< HEAD
-    # versions of Python.
-    if getattr(context, "post_handshake_auth", None) is not None:
-=======
     # versions of Python.  We only enable on Python 3.7.4+ or if certificate
     # verification is enabled to work around Python issue #37428
     # See: https://bugs.python.org/issue37428
     if (cert_reqs == ssl.CERT_REQUIRED or sys.version_info >= (3, 7, 4)) and getattr(
         context, "post_handshake_auth", None
     ) is not None:
->>>>>>> edc3ddb3
         context.post_handshake_auth = True
 
     context.verify_mode = cert_reqs
