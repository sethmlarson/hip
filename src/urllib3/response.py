<<<<<<< HEAD
from ._sync.response import DeflateDecoder, GzipDecoder, HTTPResponse
__all__ = ['DeflateDecoder', 'GzipDecoder', 'HTTPResponse']
=======
from __future__ import absolute_import
from contextlib import contextmanager
import zlib
import io
import logging
from socket import timeout as SocketTimeout
from socket import error as SocketError

try:
    import brotli
except ImportError:
    brotli = None

from ._collections import HTTPHeaderDict
from .exceptions import (
    BodyNotHttplibCompatible, ProtocolError, DecodeError, ReadTimeoutError,
    ResponseNotChunked, IncompleteRead, InvalidHeader
)
from .packages.six import string_types as basestring, PY3
from .packages.six.moves import http_client as httplib
from .connection import HTTPException, BaseSSLError
from .util.response import is_fp_closed, is_response_to_head

log = logging.getLogger(__name__)


class DeflateDecoder(object):

    def __init__(self):
        self._first_try = True
        self._data = b''
        self._obj = zlib.decompressobj()

    def __getattr__(self, name):
        return getattr(self._obj, name)

    def decompress(self, data):
        if not data:
            return data

        if not self._first_try:
            return self._obj.decompress(data)

        self._data += data
        try:
            decompressed = self._obj.decompress(data)
            if decompressed:
                self._first_try = False
                self._data = None
            return decompressed
        except zlib.error:
            self._first_try = False
            self._obj = zlib.decompressobj(-zlib.MAX_WBITS)
            try:
                return self.decompress(self._data)
            finally:
                self._data = None


class GzipDecoderState(object):

    FIRST_MEMBER = 0
    OTHER_MEMBERS = 1
    SWALLOW_DATA = 2


class GzipDecoder(object):

    def __init__(self):
        self._obj = zlib.decompressobj(16 + zlib.MAX_WBITS)
        self._state = GzipDecoderState.FIRST_MEMBER

    def __getattr__(self, name):
        return getattr(self._obj, name)

    def decompress(self, data):
        ret = bytearray()
        if self._state == GzipDecoderState.SWALLOW_DATA or not data:
            return bytes(ret)
        while True:
            try:
                ret += self._obj.decompress(data)
            except zlib.error:
                previous_state = self._state
                # Ignore data after the first error
                self._state = GzipDecoderState.SWALLOW_DATA
                if previous_state == GzipDecoderState.OTHER_MEMBERS:
                    # Allow trailing garbage acceptable in other gzip clients
                    return bytes(ret)
                raise
            data = self._obj.unused_data
            if not data:
                return bytes(ret)
            self._state = GzipDecoderState.OTHER_MEMBERS
            self._obj = zlib.decompressobj(16 + zlib.MAX_WBITS)


if brotli is not None:
    class BrotliDecoder(object):
        def __init__(self):
            self._obj = brotli.Decompressor()

        def __getattr__(self, name):
            return getattr(self._obj, name)

        def decompress(self, data):
            return self._obj.decompress(data)


class MultiDecoder(object):
    """
    From RFC7231:
        If one or more encodings have been applied to a representation, the
        sender that applied the encodings MUST generate a Content-Encoding
        header field that lists the content codings in the order in which
        they were applied.
    """

    def __init__(self, modes):
        self._decoders = [_get_decoder(m.strip()) for m in modes.split(',')]

    def flush(self):
        return self._decoders[0].flush()

    def decompress(self, data):
        for d in reversed(self._decoders):
            data = d.decompress(data)
        return data


def _get_decoder(mode):
    if ',' in mode:
        return MultiDecoder(mode)

    if mode == 'gzip':
        return GzipDecoder()

    if brotli is not None and mode == 'br':
        return BrotliDecoder()

    return DeflateDecoder()


class HTTPResponse(io.IOBase):
    """
    HTTP Response container.

    Backwards-compatible to httplib's HTTPResponse but the response ``body`` is
    loaded and decoded on-demand when the ``data`` property is accessed.  This
    class is also compatible with the Python standard library's :mod:`io`
    module, and can hence be treated as a readable object in the context of that
    framework.

    Extra parameters for behaviour not present in httplib.HTTPResponse:

    :param preload_content:
        If True, the response's body will be preloaded during construction.

    :param decode_content:
        If True, will attempt to decode the body based on the
        'content-encoding' header.

    :param original_response:
        When this HTTPResponse wrapper is generated from an httplib.HTTPResponse
        object, it's convenient to include the original for debug purposes. It's
        otherwise unused.

    :param retries:
        The retries contains the last :class:`~urllib3.util.retry.Retry` that
        was used during the request.

    :param enforce_content_length:
        Enforce content length checking. Body returned by server must match
        value of Content-Length header, if present. Otherwise, raise error.
    """

    CONTENT_DECODERS = ['gzip', 'deflate']
    if brotli is not None:
        CONTENT_DECODERS += ['br']
    REDIRECT_STATUSES = [301, 302, 303, 307, 308]

    def __init__(self, body='', headers=None, status=0, version=0, reason=None,
                 strict=0, preload_content=True, decode_content=True,
                 original_response=None, pool=None, connection=None, msg=None,
                 retries=None, enforce_content_length=False,
                 request_method=None, request_url=None):

        if isinstance(headers, HTTPHeaderDict):
            self.headers = headers
        else:
            self.headers = HTTPHeaderDict(headers)
        self.status = status
        self.version = version
        self.reason = reason
        self.strict = strict
        self.decode_content = decode_content
        self.retries = retries
        self.enforce_content_length = enforce_content_length

        self._decoder = None
        self._body = None
        self._fp = None
        self._original_response = original_response
        self._fp_bytes_read = 0
        self.msg = msg
        self._request_url = request_url

        if body and isinstance(body, (basestring, bytes)):
            self._body = body

        self._pool = pool
        self._connection = connection

        if hasattr(body, 'read'):
            self._fp = body

        # Are we using the chunked-style of transfer encoding?
        self.chunked = False
        self.chunk_left = None
        tr_enc = self.headers.get('transfer-encoding', '').lower()
        # Don't incur the penalty of creating a list and then discarding it
        encodings = (enc.strip() for enc in tr_enc.split(","))
        if "chunked" in encodings:
            self.chunked = True

        # Determine length of response
        self.length_remaining = self._init_length(request_method)

        # If requested, preload the body.
        if preload_content and not self._body:
            self._body = self.read(decode_content=decode_content)

    def get_redirect_location(self):
        """
        Should we redirect and where to?

        :returns: Truthy redirect location string if we got a redirect status
            code and valid location. ``None`` if redirect status and no
            location. ``False`` if not a redirect status code.
        """
        if self.status in self.REDIRECT_STATUSES:
            return self.headers.get('location')

        return False

    def release_conn(self):
        if not self._pool or not self._connection:
            return

        self._pool._put_conn(self._connection)
        self._connection = None

    @property
    def data(self):
        # For backwords-compat with earlier urllib3 0.4 and earlier.
        if self._body:
            return self._body

        if self._fp:
            return self.read(cache_content=True)

    @property
    def connection(self):
        return self._connection

    def isclosed(self):
        return is_fp_closed(self._fp)

    def tell(self):
        """
        Obtain the number of bytes pulled over the wire so far. May differ from
        the amount of content returned by :meth:``HTTPResponse.read`` if bytes
        are encoded on the wire (e.g, compressed).
        """
        return self._fp_bytes_read

    def _init_length(self, request_method):
        """
        Set initial length value for Response content if available.
        """
        length = self.headers.get('content-length')

        if length is not None:
            if self.chunked:
                # This Response will fail with an IncompleteRead if it can't be
                # received as chunked. This method falls back to attempt reading
                # the response before raising an exception.
                log.warning("Received response with both Content-Length and "
                            "Transfer-Encoding set. This is expressly forbidden "
                            "by RFC 7230 sec 3.3.2. Ignoring Content-Length and "
                            "attempting to process response as Transfer-Encoding: "
                            "chunked.")
                return None

            try:
                # RFC 7230 section 3.3.2 specifies multiple content lengths can
                # be sent in a single Content-Length header
                # (e.g. Content-Length: 42, 42). This line ensures the values
                # are all valid ints and that as long as the `set` length is 1,
                # all values are the same. Otherwise, the header is invalid.
                lengths = set([int(val) for val in length.split(',')])
                if len(lengths) > 1:
                    raise InvalidHeader("Content-Length contained multiple "
                                        "unmatching values (%s)" % length)
                length = lengths.pop()
            except ValueError:
                length = None
            else:
                if length < 0:
                    length = None

        # Convert status to int for comparison
        # In some cases, httplib returns a status of "_UNKNOWN"
        try:
            status = int(self.status)
        except ValueError:
            status = 0

        # Check for responses that shouldn't include a body
        if status in (204, 304) or 100 <= status < 200 or request_method == 'HEAD':
            length = 0

        return length

    def _init_decoder(self):
        """
        Set-up the _decoder attribute if necessary.
        """
        # Note: content-encoding value should be case-insensitive, per RFC 7230
        # Section 3.2
        content_encoding = self.headers.get('content-encoding', '').lower()
        if self._decoder is None:
            if content_encoding in self.CONTENT_DECODERS:
                self._decoder = _get_decoder(content_encoding)
            elif ',' in content_encoding:
                encodings = [
                    e.strip() for e in content_encoding.split(',')
                    if e.strip() in self.CONTENT_DECODERS]
                if len(encodings):
                    self._decoder = _get_decoder(content_encoding)

    DECODER_ERROR_CLASSES = (IOError, zlib.error)
    if brotli is not None:
        DECODER_ERROR_CLASSES += (brotli.Error,)

    def _decode(self, data, decode_content, flush_decoder):
        """
        Decode the data passed in and potentially flush the decoder.
        """
        if not decode_content:
            return data

        try:
            if self._decoder:
                data = self._decoder.decompress(data)
        except self.DECODER_ERROR_CLASSES as e:
            content_encoding = self.headers.get('content-encoding', '').lower()
            raise DecodeError(
                "Received response with content-encoding: %s, but "
                "failed to decode it." % content_encoding, e)
        if flush_decoder:
            data += self._flush_decoder()

        return data

    def _flush_decoder(self):
        """
        Flushes the decoder. Should only be called if the decoder is actually
        being used.
        """
        if self._decoder:
            buf = self._decoder.decompress(b'')
            return buf + self._decoder.flush()

        return b''

    @contextmanager
    def _error_catcher(self):
        """
        Catch low-level python exceptions, instead re-raising urllib3
        variants, so that low-level exceptions are not leaked in the
        high-level api.

        On exit, release the connection back to the pool.
        """
        clean_exit = False

        try:
            try:
                yield

            except SocketTimeout:
                # FIXME: Ideally we'd like to include the url in the ReadTimeoutError but
                # there is yet no clean way to get at it from this context.
                raise ReadTimeoutError(self._pool, None, 'Read timed out.')

            except BaseSSLError as e:
                # FIXME: Is there a better way to differentiate between SSLErrors?
                if 'read operation timed out' not in str(e):  # Defensive:
                    # This shouldn't happen but just in case we're missing an edge
                    # case, let's avoid swallowing SSL errors.
                    raise

                raise ReadTimeoutError(self._pool, None, 'Read timed out.')

            except (HTTPException, SocketError) as e:
                # This includes IncompleteRead.
                raise ProtocolError('Connection broken: %r' % e, e)

            # If no exception is thrown, we should avoid cleaning up
            # unnecessarily.
            clean_exit = True
        finally:
            # If we didn't terminate cleanly, we need to throw away our
            # connection.
            if not clean_exit:
                # The response may not be closed but we're not going to use it
                # anymore so close it now to ensure that the connection is
                # released back to the pool.
                if self._original_response:
                    self._original_response.close()

                # Closing the response may not actually be sufficient to close
                # everything, so if we have a hold of the connection close that
                # too.
                if self._connection:
                    self._connection.close()

            # If we hold the original response but it's closed now, we should
            # return the connection back to the pool.
            if self._original_response and self._original_response.isclosed():
                self.release_conn()

    def read(self, amt=None, decode_content=None, cache_content=False):
        """
        Similar to :meth:`httplib.HTTPResponse.read`, but with two additional
        parameters: ``decode_content`` and ``cache_content``.

        :param amt:
            How much of the content to read. If specified, caching is skipped
            because it doesn't make sense to cache partial content as the full
            response.

        :param decode_content:
            If True, will attempt to decode the body based on the
            'content-encoding' header.

        :param cache_content:
            If True, will save the returned data such that the same result is
            returned despite of the state of the underlying file object. This
            is useful if you want the ``.data`` property to continue working
            after having ``.read()`` the file object. (Overridden if ``amt`` is
            set.)
        """
        self._init_decoder()
        if decode_content is None:
            decode_content = self.decode_content

        if self._fp is None:
            return

        flush_decoder = False
        data = None

        with self._error_catcher():
            if amt is None:
                # cStringIO doesn't like amt=None
                data = self._fp.read()
                flush_decoder = True
            else:
                cache_content = False
                data = self._fp.read(amt)
                if amt != 0 and not data:  # Platform-specific: Buggy versions of Python.
                    # Close the connection when no data is returned
                    #
                    # This is redundant to what httplib/http.client _should_
                    # already do.  However, versions of python released before
                    # December 15, 2012 (http://bugs.python.org/issue16298) do
                    # not properly close the connection in all cases. There is
                    # no harm in redundantly calling close.
                    self._fp.close()
                    flush_decoder = True
                    if self.enforce_content_length and self.length_remaining not in (0, None):
                        # This is an edge case that httplib failed to cover due
                        # to concerns of backward compatibility. We're
                        # addressing it here to make sure IncompleteRead is
                        # raised during streaming, so all calls with incorrect
                        # Content-Length are caught.
                        raise IncompleteRead(self._fp_bytes_read, self.length_remaining)

        if data:
            self._fp_bytes_read += len(data)
            if self.length_remaining is not None:
                self.length_remaining -= len(data)

            data = self._decode(data, decode_content, flush_decoder)

            if cache_content:
                self._body = data

        return data

    def stream(self, amt=2**16, decode_content=None):
        """
        A generator wrapper for the read() method. A call will block until
        ``amt`` bytes have been read from the connection or until the
        connection is closed.

        :param amt:
            How much of the content to read. The generator will return up to
            much data per iteration, but may return less. This is particularly
            likely when using compressed data. However, the empty string will
            never be returned.

        :param decode_content:
            If True, will attempt to decode the body based on the
            'content-encoding' header.
        """
        if self.chunked and self.supports_chunked_reads():
            for line in self.read_chunked(amt, decode_content=decode_content):
                yield line
        else:
            while not is_fp_closed(self._fp):
                data = self.read(amt=amt, decode_content=decode_content)

                if data:
                    yield data

    @classmethod
    def from_httplib(ResponseCls, r, **response_kw):
        """
        Given an :class:`httplib.HTTPResponse` instance ``r``, return a
        corresponding :class:`urllib3.response.HTTPResponse` object.

        Remaining parameters are passed to the HTTPResponse constructor, along
        with ``original_response=r``.
        """
        headers = r.msg

        if not isinstance(headers, HTTPHeaderDict):
            if PY3:  # Python 3
                headers = HTTPHeaderDict(headers.items())
            else:  # Python 2
                headers = HTTPHeaderDict.from_httplib(headers)

        # HTTPResponse objects in Python 3 don't have a .strict attribute
        strict = getattr(r, 'strict', 0)
        resp = ResponseCls(body=r,
                           headers=headers,
                           status=r.status,
                           version=r.version,
                           reason=r.reason,
                           strict=strict,
                           original_response=r,
                           **response_kw)
        return resp

    # Backwards-compatibility methods for httplib.HTTPResponse
    def getheaders(self):
        return self.headers

    def getheader(self, name, default=None):
        return self.headers.get(name, default)

    # Backwards compatibility for http.cookiejar
    def info(self):
        return self.headers

    # Overrides from io.IOBase
    def close(self):
        if not self.closed:
            self._fp.close()

        if self._connection:
            self._connection.close()

    @property
    def closed(self):
        if self._fp is None:
            return True
        elif hasattr(self._fp, 'isclosed'):
            return self._fp.isclosed()
        elif hasattr(self._fp, 'closed'):
            return self._fp.closed
        else:
            return True

    def fileno(self):
        if self._fp is None:
            raise IOError("HTTPResponse has no file to get a fileno from")
        elif hasattr(self._fp, "fileno"):
            return self._fp.fileno()
        else:
            raise IOError("The file-like object this HTTPResponse is wrapped "
                          "around has no file descriptor")

    def flush(self):
        if self._fp is not None and hasattr(self._fp, 'flush'):
            return self._fp.flush()

    def readable(self):
        # This method is required for `io` module compatibility.
        return True

    def readinto(self, b):
        # This method is required for `io` module compatibility.
        temp = self.read(len(b))
        if len(temp) == 0:
            return 0
        else:
            b[:len(temp)] = temp
            return len(temp)

    def supports_chunked_reads(self):
        """
        Checks if the underlying file-like object looks like a
        httplib.HTTPResponse object. We do this by testing for the fp
        attribute. If it is present we assume it returns raw chunks as
        processed by read_chunked().
        """
        return hasattr(self._fp, 'fp')

    def _update_chunk_length(self):
        # First, we'll figure out length of a chunk and then
        # we'll try to read it from socket.
        if self.chunk_left is not None:
            return
        line = self._fp.fp.readline()
        line = line.split(b';', 1)[0]
        try:
            self.chunk_left = int(line, 16)
        except ValueError:
            # Invalid chunked protocol response, abort.
            self.close()
            raise httplib.IncompleteRead(line)

    def _handle_chunk(self, amt):
        returned_chunk = None
        if amt is None:
            chunk = self._fp._safe_read(self.chunk_left)
            returned_chunk = chunk
            self._fp._safe_read(2)  # Toss the CRLF at the end of the chunk.
            self.chunk_left = None
        elif amt < self.chunk_left:
            value = self._fp._safe_read(amt)
            self.chunk_left = self.chunk_left - amt
            returned_chunk = value
        elif amt == self.chunk_left:
            value = self._fp._safe_read(amt)
            self._fp._safe_read(2)  # Toss the CRLF at the end of the chunk.
            self.chunk_left = None
            returned_chunk = value
        else:  # amt > self.chunk_left
            returned_chunk = self._fp._safe_read(self.chunk_left)
            self._fp._safe_read(2)  # Toss the CRLF at the end of the chunk.
            self.chunk_left = None
        return returned_chunk

    def read_chunked(self, amt=None, decode_content=None):
        """
        Similar to :meth:`HTTPResponse.read`, but with an additional
        parameter: ``decode_content``.

        :param amt:
            How much of the content to read. If specified, caching is skipped
            because it doesn't make sense to cache partial content as the full
            response.

        :param decode_content:
            If True, will attempt to decode the body based on the
            'content-encoding' header.
        """
        self._init_decoder()
        # FIXME: Rewrite this method and make it a class with a better structured logic.
        if not self.chunked:
            raise ResponseNotChunked(
                "Response is not chunked. "
                "Header 'transfer-encoding: chunked' is missing.")
        if not self.supports_chunked_reads():
            raise BodyNotHttplibCompatible(
                "Body should be httplib.HTTPResponse like. "
                "It should have have an fp attribute which returns raw chunks.")

        with self._error_catcher():
            # Don't bother reading the body of a HEAD request.
            if self._original_response and is_response_to_head(self._original_response):
                self._original_response.close()
                return

            # If a response is already read and closed
            # then return immediately.
            if self._fp.fp is None:
                return

            while True:
                self._update_chunk_length()
                if self.chunk_left == 0:
                    break
                chunk = self._handle_chunk(amt)
                decoded = self._decode(chunk, decode_content=decode_content,
                                       flush_decoder=False)
                if decoded:
                    yield decoded

            if decode_content:
                # On CPython and PyPy, we should never need to flush the
                # decoder. However, on Jython we *might* need to, so
                # lets defensively do it anyway.
                decoded = self._flush_decoder()
                if decoded:  # Platform-specific: Jython.
                    yield decoded

            # Chunk content ends with \r\n: discard it.
            while True:
                line = self._fp.fp.readline()
                if not line:
                    # Some sites may not end with '\r\n'.
                    break
                if line == b'\r\n':
                    break

            # We read everything; close the "file".
            if self._original_response:
                self._original_response.close()

    def geturl(self):
        """
        Returns the URL that was the source of this response.
        If the request that generated this response redirected, this method
        will return the final redirect location.
        """
        if self.retries is not None and len(self.retries.history):
            return self.retries.history[-1].redirect_location
        else:
            return self._request_url

    def __iter__(self):
        buffer = [b""]
        for chunk in self.stream(decode_content=True):
            if b"\n" in chunk:
                chunk = chunk.split(b"\n")
                yield b"".join(buffer) + chunk[0] + b"\n"
                for x in chunk[1:-1]:
                    yield x + b"\n"
                if chunk[-1]:
                    buffer = [chunk[-1]]
                else:
                    buffer = []
            else:
                buffer.append(chunk)
        if buffer:
            yield b"".join(buffer)
>>>>>>> c2a96c69
<|MERGE_RESOLUTION|>--- conflicted
+++ resolved
@@ -1,757 +1,2 @@
-<<<<<<< HEAD
-from ._sync.response import DeflateDecoder, GzipDecoder, HTTPResponse
-__all__ = ['DeflateDecoder', 'GzipDecoder', 'HTTPResponse']
-=======
-from __future__ import absolute_import
-from contextlib import contextmanager
-import zlib
-import io
-import logging
-from socket import timeout as SocketTimeout
-from socket import error as SocketError
-
-try:
-    import brotli
-except ImportError:
-    brotli = None
-
-from ._collections import HTTPHeaderDict
-from .exceptions import (
-    BodyNotHttplibCompatible, ProtocolError, DecodeError, ReadTimeoutError,
-    ResponseNotChunked, IncompleteRead, InvalidHeader
-)
-from .packages.six import string_types as basestring, PY3
-from .packages.six.moves import http_client as httplib
-from .connection import HTTPException, BaseSSLError
-from .util.response import is_fp_closed, is_response_to_head
-
-log = logging.getLogger(__name__)
-
-
-class DeflateDecoder(object):
-
-    def __init__(self):
-        self._first_try = True
-        self._data = b''
-        self._obj = zlib.decompressobj()
-
-    def __getattr__(self, name):
-        return getattr(self._obj, name)
-
-    def decompress(self, data):
-        if not data:
-            return data
-
-        if not self._first_try:
-            return self._obj.decompress(data)
-
-        self._data += data
-        try:
-            decompressed = self._obj.decompress(data)
-            if decompressed:
-                self._first_try = False
-                self._data = None
-            return decompressed
-        except zlib.error:
-            self._first_try = False
-            self._obj = zlib.decompressobj(-zlib.MAX_WBITS)
-            try:
-                return self.decompress(self._data)
-            finally:
-                self._data = None
-
-
-class GzipDecoderState(object):
-
-    FIRST_MEMBER = 0
-    OTHER_MEMBERS = 1
-    SWALLOW_DATA = 2
-
-
-class GzipDecoder(object):
-
-    def __init__(self):
-        self._obj = zlib.decompressobj(16 + zlib.MAX_WBITS)
-        self._state = GzipDecoderState.FIRST_MEMBER
-
-    def __getattr__(self, name):
-        return getattr(self._obj, name)
-
-    def decompress(self, data):
-        ret = bytearray()
-        if self._state == GzipDecoderState.SWALLOW_DATA or not data:
-            return bytes(ret)
-        while True:
-            try:
-                ret += self._obj.decompress(data)
-            except zlib.error:
-                previous_state = self._state
-                # Ignore data after the first error
-                self._state = GzipDecoderState.SWALLOW_DATA
-                if previous_state == GzipDecoderState.OTHER_MEMBERS:
-                    # Allow trailing garbage acceptable in other gzip clients
-                    return bytes(ret)
-                raise
-            data = self._obj.unused_data
-            if not data:
-                return bytes(ret)
-            self._state = GzipDecoderState.OTHER_MEMBERS
-            self._obj = zlib.decompressobj(16 + zlib.MAX_WBITS)
-
-
-if brotli is not None:
-    class BrotliDecoder(object):
-        def __init__(self):
-            self._obj = brotli.Decompressor()
-
-        def __getattr__(self, name):
-            return getattr(self._obj, name)
-
-        def decompress(self, data):
-            return self._obj.decompress(data)
-
-
-class MultiDecoder(object):
-    """
-    From RFC7231:
-        If one or more encodings have been applied to a representation, the
-        sender that applied the encodings MUST generate a Content-Encoding
-        header field that lists the content codings in the order in which
-        they were applied.
-    """
-
-    def __init__(self, modes):
-        self._decoders = [_get_decoder(m.strip()) for m in modes.split(',')]
-
-    def flush(self):
-        return self._decoders[0].flush()
-
-    def decompress(self, data):
-        for d in reversed(self._decoders):
-            data = d.decompress(data)
-        return data
-
-
-def _get_decoder(mode):
-    if ',' in mode:
-        return MultiDecoder(mode)
-
-    if mode == 'gzip':
-        return GzipDecoder()
-
-    if brotli is not None and mode == 'br':
-        return BrotliDecoder()
-
-    return DeflateDecoder()
-
-
-class HTTPResponse(io.IOBase):
-    """
-    HTTP Response container.
-
-    Backwards-compatible to httplib's HTTPResponse but the response ``body`` is
-    loaded and decoded on-demand when the ``data`` property is accessed.  This
-    class is also compatible with the Python standard library's :mod:`io`
-    module, and can hence be treated as a readable object in the context of that
-    framework.
-
-    Extra parameters for behaviour not present in httplib.HTTPResponse:
-
-    :param preload_content:
-        If True, the response's body will be preloaded during construction.
-
-    :param decode_content:
-        If True, will attempt to decode the body based on the
-        'content-encoding' header.
-
-    :param original_response:
-        When this HTTPResponse wrapper is generated from an httplib.HTTPResponse
-        object, it's convenient to include the original for debug purposes. It's
-        otherwise unused.
-
-    :param retries:
-        The retries contains the last :class:`~urllib3.util.retry.Retry` that
-        was used during the request.
-
-    :param enforce_content_length:
-        Enforce content length checking. Body returned by server must match
-        value of Content-Length header, if present. Otherwise, raise error.
-    """
-
-    CONTENT_DECODERS = ['gzip', 'deflate']
-    if brotli is not None:
-        CONTENT_DECODERS += ['br']
-    REDIRECT_STATUSES = [301, 302, 303, 307, 308]
-
-    def __init__(self, body='', headers=None, status=0, version=0, reason=None,
-                 strict=0, preload_content=True, decode_content=True,
-                 original_response=None, pool=None, connection=None, msg=None,
-                 retries=None, enforce_content_length=False,
-                 request_method=None, request_url=None):
-
-        if isinstance(headers, HTTPHeaderDict):
-            self.headers = headers
-        else:
-            self.headers = HTTPHeaderDict(headers)
-        self.status = status
-        self.version = version
-        self.reason = reason
-        self.strict = strict
-        self.decode_content = decode_content
-        self.retries = retries
-        self.enforce_content_length = enforce_content_length
-
-        self._decoder = None
-        self._body = None
-        self._fp = None
-        self._original_response = original_response
-        self._fp_bytes_read = 0
-        self.msg = msg
-        self._request_url = request_url
-
-        if body and isinstance(body, (basestring, bytes)):
-            self._body = body
-
-        self._pool = pool
-        self._connection = connection
-
-        if hasattr(body, 'read'):
-            self._fp = body
-
-        # Are we using the chunked-style of transfer encoding?
-        self.chunked = False
-        self.chunk_left = None
-        tr_enc = self.headers.get('transfer-encoding', '').lower()
-        # Don't incur the penalty of creating a list and then discarding it
-        encodings = (enc.strip() for enc in tr_enc.split(","))
-        if "chunked" in encodings:
-            self.chunked = True
-
-        # Determine length of response
-        self.length_remaining = self._init_length(request_method)
-
-        # If requested, preload the body.
-        if preload_content and not self._body:
-            self._body = self.read(decode_content=decode_content)
-
-    def get_redirect_location(self):
-        """
-        Should we redirect and where to?
-
-        :returns: Truthy redirect location string if we got a redirect status
-            code and valid location. ``None`` if redirect status and no
-            location. ``False`` if not a redirect status code.
-        """
-        if self.status in self.REDIRECT_STATUSES:
-            return self.headers.get('location')
-
-        return False
-
-    def release_conn(self):
-        if not self._pool or not self._connection:
-            return
-
-        self._pool._put_conn(self._connection)
-        self._connection = None
-
-    @property
-    def data(self):
-        # For backwords-compat with earlier urllib3 0.4 and earlier.
-        if self._body:
-            return self._body
-
-        if self._fp:
-            return self.read(cache_content=True)
-
-    @property
-    def connection(self):
-        return self._connection
-
-    def isclosed(self):
-        return is_fp_closed(self._fp)
-
-    def tell(self):
-        """
-        Obtain the number of bytes pulled over the wire so far. May differ from
-        the amount of content returned by :meth:``HTTPResponse.read`` if bytes
-        are encoded on the wire (e.g, compressed).
-        """
-        return self._fp_bytes_read
-
-    def _init_length(self, request_method):
-        """
-        Set initial length value for Response content if available.
-        """
-        length = self.headers.get('content-length')
-
-        if length is not None:
-            if self.chunked:
-                # This Response will fail with an IncompleteRead if it can't be
-                # received as chunked. This method falls back to attempt reading
-                # the response before raising an exception.
-                log.warning("Received response with both Content-Length and "
-                            "Transfer-Encoding set. This is expressly forbidden "
-                            "by RFC 7230 sec 3.3.2. Ignoring Content-Length and "
-                            "attempting to process response as Transfer-Encoding: "
-                            "chunked.")
-                return None
-
-            try:
-                # RFC 7230 section 3.3.2 specifies multiple content lengths can
-                # be sent in a single Content-Length header
-                # (e.g. Content-Length: 42, 42). This line ensures the values
-                # are all valid ints and that as long as the `set` length is 1,
-                # all values are the same. Otherwise, the header is invalid.
-                lengths = set([int(val) for val in length.split(',')])
-                if len(lengths) > 1:
-                    raise InvalidHeader("Content-Length contained multiple "
-                                        "unmatching values (%s)" % length)
-                length = lengths.pop()
-            except ValueError:
-                length = None
-            else:
-                if length < 0:
-                    length = None
-
-        # Convert status to int for comparison
-        # In some cases, httplib returns a status of "_UNKNOWN"
-        try:
-            status = int(self.status)
-        except ValueError:
-            status = 0
-
-        # Check for responses that shouldn't include a body
-        if status in (204, 304) or 100 <= status < 200 or request_method == 'HEAD':
-            length = 0
-
-        return length
-
-    def _init_decoder(self):
-        """
-        Set-up the _decoder attribute if necessary.
-        """
-        # Note: content-encoding value should be case-insensitive, per RFC 7230
-        # Section 3.2
-        content_encoding = self.headers.get('content-encoding', '').lower()
-        if self._decoder is None:
-            if content_encoding in self.CONTENT_DECODERS:
-                self._decoder = _get_decoder(content_encoding)
-            elif ',' in content_encoding:
-                encodings = [
-                    e.strip() for e in content_encoding.split(',')
-                    if e.strip() in self.CONTENT_DECODERS]
-                if len(encodings):
-                    self._decoder = _get_decoder(content_encoding)
-
-    DECODER_ERROR_CLASSES = (IOError, zlib.error)
-    if brotli is not None:
-        DECODER_ERROR_CLASSES += (brotli.Error,)
-
-    def _decode(self, data, decode_content, flush_decoder):
-        """
-        Decode the data passed in and potentially flush the decoder.
-        """
-        if not decode_content:
-            return data
-
-        try:
-            if self._decoder:
-                data = self._decoder.decompress(data)
-        except self.DECODER_ERROR_CLASSES as e:
-            content_encoding = self.headers.get('content-encoding', '').lower()
-            raise DecodeError(
-                "Received response with content-encoding: %s, but "
-                "failed to decode it." % content_encoding, e)
-        if flush_decoder:
-            data += self._flush_decoder()
-
-        return data
-
-    def _flush_decoder(self):
-        """
-        Flushes the decoder. Should only be called if the decoder is actually
-        being used.
-        """
-        if self._decoder:
-            buf = self._decoder.decompress(b'')
-            return buf + self._decoder.flush()
-
-        return b''
-
-    @contextmanager
-    def _error_catcher(self):
-        """
-        Catch low-level python exceptions, instead re-raising urllib3
-        variants, so that low-level exceptions are not leaked in the
-        high-level api.
-
-        On exit, release the connection back to the pool.
-        """
-        clean_exit = False
-
-        try:
-            try:
-                yield
-
-            except SocketTimeout:
-                # FIXME: Ideally we'd like to include the url in the ReadTimeoutError but
-                # there is yet no clean way to get at it from this context.
-                raise ReadTimeoutError(self._pool, None, 'Read timed out.')
-
-            except BaseSSLError as e:
-                # FIXME: Is there a better way to differentiate between SSLErrors?
-                if 'read operation timed out' not in str(e):  # Defensive:
-                    # This shouldn't happen but just in case we're missing an edge
-                    # case, let's avoid swallowing SSL errors.
-                    raise
-
-                raise ReadTimeoutError(self._pool, None, 'Read timed out.')
-
-            except (HTTPException, SocketError) as e:
-                # This includes IncompleteRead.
-                raise ProtocolError('Connection broken: %r' % e, e)
-
-            # If no exception is thrown, we should avoid cleaning up
-            # unnecessarily.
-            clean_exit = True
-        finally:
-            # If we didn't terminate cleanly, we need to throw away our
-            # connection.
-            if not clean_exit:
-                # The response may not be closed but we're not going to use it
-                # anymore so close it now to ensure that the connection is
-                # released back to the pool.
-                if self._original_response:
-                    self._original_response.close()
-
-                # Closing the response may not actually be sufficient to close
-                # everything, so if we have a hold of the connection close that
-                # too.
-                if self._connection:
-                    self._connection.close()
-
-            # If we hold the original response but it's closed now, we should
-            # return the connection back to the pool.
-            if self._original_response and self._original_response.isclosed():
-                self.release_conn()
-
-    def read(self, amt=None, decode_content=None, cache_content=False):
-        """
-        Similar to :meth:`httplib.HTTPResponse.read`, but with two additional
-        parameters: ``decode_content`` and ``cache_content``.
-
-        :param amt:
-            How much of the content to read. If specified, caching is skipped
-            because it doesn't make sense to cache partial content as the full
-            response.
-
-        :param decode_content:
-            If True, will attempt to decode the body based on the
-            'content-encoding' header.
-
-        :param cache_content:
-            If True, will save the returned data such that the same result is
-            returned despite of the state of the underlying file object. This
-            is useful if you want the ``.data`` property to continue working
-            after having ``.read()`` the file object. (Overridden if ``amt`` is
-            set.)
-        """
-        self._init_decoder()
-        if decode_content is None:
-            decode_content = self.decode_content
-
-        if self._fp is None:
-            return
-
-        flush_decoder = False
-        data = None
-
-        with self._error_catcher():
-            if amt is None:
-                # cStringIO doesn't like amt=None
-                data = self._fp.read()
-                flush_decoder = True
-            else:
-                cache_content = False
-                data = self._fp.read(amt)
-                if amt != 0 and not data:  # Platform-specific: Buggy versions of Python.
-                    # Close the connection when no data is returned
-                    #
-                    # This is redundant to what httplib/http.client _should_
-                    # already do.  However, versions of python released before
-                    # December 15, 2012 (http://bugs.python.org/issue16298) do
-                    # not properly close the connection in all cases. There is
-                    # no harm in redundantly calling close.
-                    self._fp.close()
-                    flush_decoder = True
-                    if self.enforce_content_length and self.length_remaining not in (0, None):
-                        # This is an edge case that httplib failed to cover due
-                        # to concerns of backward compatibility. We're
-                        # addressing it here to make sure IncompleteRead is
-                        # raised during streaming, so all calls with incorrect
-                        # Content-Length are caught.
-                        raise IncompleteRead(self._fp_bytes_read, self.length_remaining)
-
-        if data:
-            self._fp_bytes_read += len(data)
-            if self.length_remaining is not None:
-                self.length_remaining -= len(data)
-
-            data = self._decode(data, decode_content, flush_decoder)
-
-            if cache_content:
-                self._body = data
-
-        return data
-
-    def stream(self, amt=2**16, decode_content=None):
-        """
-        A generator wrapper for the read() method. A call will block until
-        ``amt`` bytes have been read from the connection or until the
-        connection is closed.
-
-        :param amt:
-            How much of the content to read. The generator will return up to
-            much data per iteration, but may return less. This is particularly
-            likely when using compressed data. However, the empty string will
-            never be returned.
-
-        :param decode_content:
-            If True, will attempt to decode the body based on the
-            'content-encoding' header.
-        """
-        if self.chunked and self.supports_chunked_reads():
-            for line in self.read_chunked(amt, decode_content=decode_content):
-                yield line
-        else:
-            while not is_fp_closed(self._fp):
-                data = self.read(amt=amt, decode_content=decode_content)
-
-                if data:
-                    yield data
-
-    @classmethod
-    def from_httplib(ResponseCls, r, **response_kw):
-        """
-        Given an :class:`httplib.HTTPResponse` instance ``r``, return a
-        corresponding :class:`urllib3.response.HTTPResponse` object.
-
-        Remaining parameters are passed to the HTTPResponse constructor, along
-        with ``original_response=r``.
-        """
-        headers = r.msg
-
-        if not isinstance(headers, HTTPHeaderDict):
-            if PY3:  # Python 3
-                headers = HTTPHeaderDict(headers.items())
-            else:  # Python 2
-                headers = HTTPHeaderDict.from_httplib(headers)
-
-        # HTTPResponse objects in Python 3 don't have a .strict attribute
-        strict = getattr(r, 'strict', 0)
-        resp = ResponseCls(body=r,
-                           headers=headers,
-                           status=r.status,
-                           version=r.version,
-                           reason=r.reason,
-                           strict=strict,
-                           original_response=r,
-                           **response_kw)
-        return resp
-
-    # Backwards-compatibility methods for httplib.HTTPResponse
-    def getheaders(self):
-        return self.headers
-
-    def getheader(self, name, default=None):
-        return self.headers.get(name, default)
-
-    # Backwards compatibility for http.cookiejar
-    def info(self):
-        return self.headers
-
-    # Overrides from io.IOBase
-    def close(self):
-        if not self.closed:
-            self._fp.close()
-
-        if self._connection:
-            self._connection.close()
-
-    @property
-    def closed(self):
-        if self._fp is None:
-            return True
-        elif hasattr(self._fp, 'isclosed'):
-            return self._fp.isclosed()
-        elif hasattr(self._fp, 'closed'):
-            return self._fp.closed
-        else:
-            return True
-
-    def fileno(self):
-        if self._fp is None:
-            raise IOError("HTTPResponse has no file to get a fileno from")
-        elif hasattr(self._fp, "fileno"):
-            return self._fp.fileno()
-        else:
-            raise IOError("The file-like object this HTTPResponse is wrapped "
-                          "around has no file descriptor")
-
-    def flush(self):
-        if self._fp is not None and hasattr(self._fp, 'flush'):
-            return self._fp.flush()
-
-    def readable(self):
-        # This method is required for `io` module compatibility.
-        return True
-
-    def readinto(self, b):
-        # This method is required for `io` module compatibility.
-        temp = self.read(len(b))
-        if len(temp) == 0:
-            return 0
-        else:
-            b[:len(temp)] = temp
-            return len(temp)
-
-    def supports_chunked_reads(self):
-        """
-        Checks if the underlying file-like object looks like a
-        httplib.HTTPResponse object. We do this by testing for the fp
-        attribute. If it is present we assume it returns raw chunks as
-        processed by read_chunked().
-        """
-        return hasattr(self._fp, 'fp')
-
-    def _update_chunk_length(self):
-        # First, we'll figure out length of a chunk and then
-        # we'll try to read it from socket.
-        if self.chunk_left is not None:
-            return
-        line = self._fp.fp.readline()
-        line = line.split(b';', 1)[0]
-        try:
-            self.chunk_left = int(line, 16)
-        except ValueError:
-            # Invalid chunked protocol response, abort.
-            self.close()
-            raise httplib.IncompleteRead(line)
-
-    def _handle_chunk(self, amt):
-        returned_chunk = None
-        if amt is None:
-            chunk = self._fp._safe_read(self.chunk_left)
-            returned_chunk = chunk
-            self._fp._safe_read(2)  # Toss the CRLF at the end of the chunk.
-            self.chunk_left = None
-        elif amt < self.chunk_left:
-            value = self._fp._safe_read(amt)
-            self.chunk_left = self.chunk_left - amt
-            returned_chunk = value
-        elif amt == self.chunk_left:
-            value = self._fp._safe_read(amt)
-            self._fp._safe_read(2)  # Toss the CRLF at the end of the chunk.
-            self.chunk_left = None
-            returned_chunk = value
-        else:  # amt > self.chunk_left
-            returned_chunk = self._fp._safe_read(self.chunk_left)
-            self._fp._safe_read(2)  # Toss the CRLF at the end of the chunk.
-            self.chunk_left = None
-        return returned_chunk
-
-    def read_chunked(self, amt=None, decode_content=None):
-        """
-        Similar to :meth:`HTTPResponse.read`, but with an additional
-        parameter: ``decode_content``.
-
-        :param amt:
-            How much of the content to read. If specified, caching is skipped
-            because it doesn't make sense to cache partial content as the full
-            response.
-
-        :param decode_content:
-            If True, will attempt to decode the body based on the
-            'content-encoding' header.
-        """
-        self._init_decoder()
-        # FIXME: Rewrite this method and make it a class with a better structured logic.
-        if not self.chunked:
-            raise ResponseNotChunked(
-                "Response is not chunked. "
-                "Header 'transfer-encoding: chunked' is missing.")
-        if not self.supports_chunked_reads():
-            raise BodyNotHttplibCompatible(
-                "Body should be httplib.HTTPResponse like. "
-                "It should have have an fp attribute which returns raw chunks.")
-
-        with self._error_catcher():
-            # Don't bother reading the body of a HEAD request.
-            if self._original_response and is_response_to_head(self._original_response):
-                self._original_response.close()
-                return
-
-            # If a response is already read and closed
-            # then return immediately.
-            if self._fp.fp is None:
-                return
-
-            while True:
-                self._update_chunk_length()
-                if self.chunk_left == 0:
-                    break
-                chunk = self._handle_chunk(amt)
-                decoded = self._decode(chunk, decode_content=decode_content,
-                                       flush_decoder=False)
-                if decoded:
-                    yield decoded
-
-            if decode_content:
-                # On CPython and PyPy, we should never need to flush the
-                # decoder. However, on Jython we *might* need to, so
-                # lets defensively do it anyway.
-                decoded = self._flush_decoder()
-                if decoded:  # Platform-specific: Jython.
-                    yield decoded
-
-            # Chunk content ends with \r\n: discard it.
-            while True:
-                line = self._fp.fp.readline()
-                if not line:
-                    # Some sites may not end with '\r\n'.
-                    break
-                if line == b'\r\n':
-                    break
-
-            # We read everything; close the "file".
-            if self._original_response:
-                self._original_response.close()
-
-    def geturl(self):
-        """
-        Returns the URL that was the source of this response.
-        If the request that generated this response redirected, this method
-        will return the final redirect location.
-        """
-        if self.retries is not None and len(self.retries.history):
-            return self.retries.history[-1].redirect_location
-        else:
-            return self._request_url
-
-    def __iter__(self):
-        buffer = [b""]
-        for chunk in self.stream(decode_content=True):
-            if b"\n" in chunk:
-                chunk = chunk.split(b"\n")
-                yield b"".join(buffer) + chunk[0] + b"\n"
-                for x in chunk[1:-1]:
-                    yield x + b"\n"
-                if chunk[-1]:
-                    buffer = [chunk[-1]]
-                else:
-                    buffer = []
-            else:
-                buffer.append(chunk)
-        if buffer:
-            yield b"".join(buffer)
->>>>>>> c2a96c69
+from ._sync.response import DeflateDecoder, GzipDecoder, HTTPResponse, brotli
+__all__ = ['DeflateDecoder', 'GzipDecoder', 'HTTPResponse', 'brotli']