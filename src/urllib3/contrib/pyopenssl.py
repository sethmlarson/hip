"""
SSL with SNI_-support for Python 2. Follow these instructions if you would
like to verify SSL certificates in Python 2. Note, the default libraries do
*not* do certificate checking; you need to do additional work to validate
certificates yourself.

This needs the following packages installed:

* pyOpenSSL (tested with 16.0.0)
* cryptography (minimum 1.3.4, from pyopenssl)
* idna (minimum 2.0, from cryptography)

However, pyopenssl depends on cryptography, which depends on idna, so while we
use all three directly here we end up having relatively few packages required.

You can install them with the following command:

    pip install pyopenssl cryptography idna

To activate certificate checking, call
:func:`~urllib3.contrib.pyopenssl.inject_into_urllib3` from your Python code
before you begin making HTTP requests. This can be done in a ``sitecustomize``
module, or at any other time before your application begins using ``urllib3``,
like this::

    try:
        import urllib3.contrib.pyopenssl
        urllib3.contrib.pyopenssl.inject_into_urllib3()
    except ImportError:
        pass

Now you can use :mod:`urllib3` as you normally would, and it will support SNI
when the required modules are installed.

Activating this module also has the positive side effect of disabling SSL/TLS
compression in Python 2 (see `CRIME attack`_).

If you want to configure the default list of supported cipher suites, you can
set the ``urllib3.contrib.pyopenssl.DEFAULT_SSL_CIPHER_LIST`` variable.

.. _sni: https://en.wikipedia.org/wiki/Server_Name_Indication
.. _crime attack: https://en.wikipedia.org/wiki/CRIME_(security_exploit)
"""
from __future__ import absolute_import

import OpenSSL.SSL
from cryptography import x509
from cryptography.hazmat.backends.openssl import backend as openssl_backend
from cryptography.hazmat.backends.openssl.x509 import _Certificate

try:
    from cryptography.x509 import UnsupportedExtension
except ImportError:
    # UnsupportedExtension is gone in cryptography >= 2.1.0
    class UnsupportedExtension(Exception):
        pass


from socket import timeout, error as SocketError
from io import BytesIO

try:  # Platform-specific: Python 2
    from socket import _fileobject
except ImportError:  # Platform-specific: Python 3
    _fileobject = None
    from ..packages.backports.makefile import backport_makefile

import logging
import ssl
from ..packages import six
import sys

from .. import util


__all__ = ["inject_into_urllib3", "extract_from_urllib3"]

# SNI always works.
HAS_SNI = True

# Map from urllib3 to PyOpenSSL compatible parameter-values.
_openssl_versions = {
    util.PROTOCOL_TLS: OpenSSL.SSL.SSLv23_METHOD,
    ssl.PROTOCOL_TLSv1: OpenSSL.SSL.TLSv1_METHOD,
}

if hasattr(ssl, "PROTOCOL_SSLv3") and hasattr(OpenSSL.SSL, "SSLv3_METHOD"):
    _openssl_versions[ssl.PROTOCOL_SSLv3] = OpenSSL.SSL.SSLv3_METHOD

if hasattr(ssl, "PROTOCOL_TLSv1_1") and hasattr(OpenSSL.SSL, "TLSv1_1_METHOD"):
    _openssl_versions[ssl.PROTOCOL_TLSv1_1] = OpenSSL.SSL.TLSv1_1_METHOD

if hasattr(ssl, "PROTOCOL_TLSv1_2") and hasattr(OpenSSL.SSL, "TLSv1_2_METHOD"):
    _openssl_versions[ssl.PROTOCOL_TLSv1_2] = OpenSSL.SSL.TLSv1_2_METHOD


_stdlib_to_openssl_verify = {
    ssl.CERT_NONE: OpenSSL.SSL.VERIFY_NONE,
    ssl.CERT_OPTIONAL: OpenSSL.SSL.VERIFY_PEER,
    ssl.CERT_REQUIRED: OpenSSL.SSL.VERIFY_PEER
    + OpenSSL.SSL.VERIFY_FAIL_IF_NO_PEER_CERT,
}
_openssl_to_stdlib_verify = dict((v, k) for k, v in _stdlib_to_openssl_verify.items())

# OpenSSL will only write 16K at a time
SSL_WRITE_BLOCKSIZE = 16384

orig_util_HAS_SNI = util.HAS_SNI
orig_util_SSLContext = util.ssl_.SSLContext
orig_util_SSLWantReadError = util.SSLWantReadError
orig_util_SSLWantWriteError = util.SSLWantWriteError


log = logging.getLogger(__name__)


def inject_into_urllib3():
    "Monkey-patch urllib3 with PyOpenSSL-backed SSL-support."

    _validate_dependencies_met()

    util.SSLContext = PyOpenSSLContext
    util.ssl_.SSLContext = PyOpenSSLContext
    util.HAS_SNI = HAS_SNI
    util.ssl_.HAS_SNI = HAS_SNI
    util.IS_PYOPENSSL = True
    util.ssl_.IS_PYOPENSSL = True
    util.SSLWantReadError = OpenSSL.SSL.WantReadError
    util.ssl_.SSLWantReadError = OpenSSL.SSL.WantReadError
    util.SSLWantWriteError = OpenSSL.SSL.WantWriteError
    util.ssl_.SSLWantWriteError = OpenSSL.SSL.WantWriteError


def extract_from_urllib3():
    "Undo monkey-patching by :func:`inject_into_urllib3`."

    util.SSLContext = orig_util_SSLContext
    util.ssl_.SSLContext = orig_util_SSLContext
    util.HAS_SNI = orig_util_HAS_SNI
    util.ssl_.HAS_SNI = orig_util_HAS_SNI
    util.IS_PYOPENSSL = False
    util.ssl_.IS_PYOPENSSL = False
    util.SSLWantReadError = orig_util_SSLWantReadError
    util.ssl_.SSLWantReadError = orig_util_SSLWantReadError
    util.SSLWantWriteError = orig_util_SSLWantWriteError
    util.ssl_.SSLWantWriteError = orig_util_SSLWantWriteError


def _validate_dependencies_met():
    """
    Verifies that PyOpenSSL's package-level dependencies have been met.
    Throws `ImportError` if they are not met.
    """
    # Method added in `cryptography==1.1`; not available in older versions
    from cryptography.x509.extensions import Extensions

    if getattr(Extensions, "get_extension_for_class", None) is None:
        raise ImportError(
            "'cryptography' module missing required functionality.  "
            "Try upgrading to v1.3.4 or newer."
        )

    # pyOpenSSL 0.14 and above use cryptography for OpenSSL bindings. The _x509
    # attribute is only present on those versions.
    from OpenSSL.crypto import X509

    x509 = X509()
    if getattr(x509, "_x509", None) is None:
        raise ImportError(
            "'pyOpenSSL' module missing required functionality. "
            "Try upgrading to v0.14 or newer."
        )


def _dnsname_to_stdlib(name):
    """
    Converts a dNSName SubjectAlternativeName field to the form used by the
    standard library on the given Python version.

    Cryptography produces a dNSName as a unicode string that was idna-decoded
    from ASCII bytes. We need to idna-encode that string to get it back, and
    then on Python 3 we also need to convert to unicode via UTF-8 (the stdlib
    uses PyUnicode_FromStringAndSize on it, which decodes via UTF-8).

    If the name cannot be idna-encoded then we return None signalling that
    the name given should be skipped.
    """

    def idna_encode(name):
        """
        Borrowed wholesale from the Python Cryptography Project. It turns out
        that we can't just safely call `idna.encode`: it can explode for
        wildcard names. This avoids that problem.
        """
        import idna

        try:
            for prefix in [u"*.", u"."]:
                if name.startswith(prefix):
                    name = name[len(prefix) :]  # noqa
                    return prefix.encode("ascii") + idna.encode(name)
            return idna.encode(name)
        except idna.core.IDNAError:
            return None

    # Don't send IPv6 addresses through the IDNA encoder.
    if ":" in name:
        return name

    name = idna_encode(name)
    if name is None:
        return None
    elif sys.version_info >= (3, 0):
        name = name.decode("utf-8")
    return name


def get_subj_alt_name(peer_cert):
    """
    Given an PyOpenSSL certificate, provides all the subject alternative names.
    """
    # Pass the cert to cryptography, which has much better APIs for this.
    if hasattr(peer_cert, "to_cryptography"):
        cert = peer_cert.to_cryptography()
    else:
        # This is technically using private APIs, but should work across all
        # relevant versions before PyOpenSSL got a proper API for this.
        cert = _Certificate(openssl_backend, peer_cert._x509)

    # We want to find the SAN extension. Ask Cryptography to locate it (it's
    # faster than looping in Python)
    try:
        ext = cert.extensions.get_extension_for_class(x509.SubjectAlternativeName).value
    except x509.ExtensionNotFound:
        # No such extension, return the empty list.
        return []
    except (
        x509.DuplicateExtension,
        UnsupportedExtension,
        x509.UnsupportedGeneralNameType,
        UnicodeError,
    ) as e:
        # A problem has been found with the quality of the certificate. Assume
        # no SAN field is present.
        log.warning(
            "A problem was encountered with the certificate that prevented "
            "urllib3 from finding the SubjectAlternativeName field. This can "
            "affect certificate validation. The error was %s",
            e,
        )
        return []

    # We want to return dNSName and iPAddress fields. We need to cast the IPs
    # back to strings because the match_hostname function wants them as
    # strings.
    # Sadly the DNS names need to be idna encoded and then, on Python 3, UTF-8
    # decoded. This is pretty frustrating, but that's what the standard library
    # does with certificates, and so we need to attempt to do the same.
    # We also want to skip over names which cannot be idna encoded.
    names = [
        ("DNS", name)
        for name in map(_dnsname_to_stdlib, ext.get_values_for_type(x509.DNSName))
        if name is not None
    ]
    names.extend(
        ("IP Address", str(name)) for name in ext.get_values_for_type(x509.IPAddress)
    )

    return names


class WrappedSocket(object):
    """API-compatibility wrapper for Python OpenSSL's Connection-class.

    Note: _makefile_refs, _drop() and _reuse() are needed for the garbage
    collector of pypy.
    """

    def __init__(self, connection, socket, suppress_ragged_eofs=True):
        self.connection = connection
        self.socket = socket
        self.suppress_ragged_eofs = suppress_ragged_eofs
        self._makefile_refs = 0
        self._closed = False

    def fileno(self):
        return self.socket.fileno()

    # Copy-pasted from Python 3.5 source code
    def _decref_socketios(self):
        if self._makefile_refs > 0:
            self._makefile_refs -= 1
        if self._closed:
            self.close()

    def recv(self, *args, **kwargs):
        try:
            data = self.connection.recv(*args, **kwargs)
        except OpenSSL.SSL.SysCallError as e:
            if self.suppress_ragged_eofs and e.args == (-1, "Unexpected EOF"):
                return b""
            else:
                raise SocketError(str(e))
        except OpenSSL.SSL.ZeroReturnError:
            if self.connection.get_shutdown() == OpenSSL.SSL.RECEIVED_SHUTDOWN:
                return b""
            else:
                raise
<<<<<<< HEAD
=======
        except OpenSSL.SSL.WantReadError:
            if not util.wait_for_read(self.socket, self.socket.gettimeout()):
                raise timeout("The read operation timed out")
            else:
                return self.recv(*args, **kwargs)

>>>>>>> f7a4bed0
        # TLS 1.3 post-handshake authentication
        except OpenSSL.SSL.Error as e:
            raise ssl.SSLError("read error: %r" % e)
        else:
            return data

    def recv_into(self, *args, **kwargs):
        try:
            return self.connection.recv_into(*args, **kwargs)
        except OpenSSL.SSL.SysCallError as e:
            if self.suppress_ragged_eofs and e.args == (-1, "Unexpected EOF"):
                return 0
            else:
                raise SocketError(str(e))
        except OpenSSL.SSL.ZeroReturnError:
            if self.connection.get_shutdown() == OpenSSL.SSL.RECEIVED_SHUTDOWN:
                return 0
            else:
                raise
<<<<<<< HEAD
=======
        except OpenSSL.SSL.WantReadError:
            if not util.wait_for_read(self.socket, self.socket.gettimeout()):
                raise timeout("The read operation timed out")
            else:
                return self.recv_into(*args, **kwargs)
>>>>>>> f7a4bed0

        # TLS 1.3 post-handshake authentication
        except OpenSSL.SSL.Error as e:
            raise ssl.SSLError("read error: %r" % e)

    def settimeout(self, timeout):
        return self.socket.settimeout(timeout)

    def send(self, data):
        while True:
            try:
                return self.connection.send(data)
            except OpenSSL.SSL.SysCallError as e:
                raise SocketError(str(e))

<<<<<<< HEAD
=======
    def sendall(self, data):
        total_sent = 0
        while total_sent < len(data):
            sent = self._send_until_done(
                data[total_sent : total_sent + SSL_WRITE_BLOCKSIZE]  # noqa
            )
            total_sent += sent

>>>>>>> f7a4bed0
    def shutdown(self):
        # FIXME rethrow compatible exceptions should we ever use this
        self.connection.shutdown()

    def close(self):
        if self._makefile_refs < 1:
            try:
                self._closed = True
                return self.connection.close()
            except OpenSSL.SSL.Error:
                return
        else:
            self._makefile_refs -= 1

    def getpeercert(self, binary_form=False):
        x509 = self.connection.get_peer_certificate()

        if not x509:
            return x509

        if binary_form:
            return OpenSSL.crypto.dump_certificate(OpenSSL.crypto.FILETYPE_ASN1, x509)

        return {
            "subject": ((("commonName", x509.get_subject().CN),),),
            "subjectAltName": get_subj_alt_name(x509),
        }

    def setblocking(self, flag):
        return self.connection.setblocking(flag)

    def version(self):
        return self.connection.get_protocol_version_name()

    def _reuse(self):
        self._makefile_refs += 1

    def _drop(self):
        if self._makefile_refs < 1:
            self.close()
        else:
            self._makefile_refs -= 1


if _fileobject:  # Platform-specific: Python 2

    def makefile(self, mode, bufsize=-1):
        self._makefile_refs += 1
        return _fileobject(self, mode, bufsize, close=True)


else:  # Platform-specific: Python 3
    makefile = backport_makefile

WrappedSocket.makefile = makefile


class PyOpenSSLContext(object):
    """
    I am a wrapper class for the PyOpenSSL ``Context`` object. I am responsible
    for translating the interface of the standard library ``SSLContext`` object
    to calls into PyOpenSSL.
    """

    def __init__(self, protocol):
        self.protocol = _openssl_versions[protocol]
        self._ctx = OpenSSL.SSL.Context(self.protocol)
        self._options = 0
        self.check_hostname = False

    @property
    def options(self):
        return self._options

    @options.setter
    def options(self, value):
        self._options = value
        self._ctx.set_options(value)

    @property
    def verify_mode(self):
        return _openssl_to_stdlib_verify[self._ctx.get_verify_mode()]

    @verify_mode.setter
    def verify_mode(self, value):
        self._ctx.set_verify(_stdlib_to_openssl_verify[value], _verify_callback)

    def set_default_verify_paths(self):
        self._ctx.set_default_verify_paths()

    def set_ciphers(self, ciphers):
        if isinstance(ciphers, six.text_type):
            ciphers = ciphers.encode("utf-8")
        self._ctx.set_cipher_list(ciphers)

    def load_verify_locations(self, cafile=None, capath=None, cadata=None):
        if cafile is not None:
            cafile = cafile.encode("utf-8")
        if capath is not None:
            capath = capath.encode("utf-8")
        self._ctx.load_verify_locations(cafile, capath)
        if cadata is not None:
            self._ctx.load_verify_locations(BytesIO(cadata))

    def load_cert_chain(self, certfile, keyfile=None, password=None):
        self._ctx.use_certificate_chain_file(certfile)
        if password is not None:
            if not isinstance(password, six.binary_type):
                password = password.encode("utf-8")
            self._ctx.set_passwd_cb(lambda *_: password)
        self._ctx.use_privatekey_file(keyfile or certfile)

    def wrap_socket(
        self,
        sock,
        server_side=False,
        do_handshake_on_connect=True,
        suppress_ragged_eofs=True,
        server_hostname=None,
    ):
        cnx = OpenSSL.SSL.Connection(self._ctx, sock)

        if isinstance(server_hostname, six.text_type):  # Platform-specific: Python 3
            server_hostname = server_hostname.encode("utf-8")

        if server_hostname is not None:
            cnx.set_tlsext_host_name(server_hostname)

        cnx.set_connect_state()

        while True:
            try:
                cnx.do_handshake()
            except OpenSSL.SSL.WantReadError:
                if not util.wait_for_read(sock, sock.gettimeout()):
                    raise timeout("select timed out")
                continue
            except OpenSSL.SSL.Error as e:
                raise ssl.SSLError("bad handshake: %r" % e)
            break

        return WrappedSocket(cnx, sock)


def _verify_callback(cnx, x509, err_no, err_depth, return_code):
    return err_no == 0<|MERGE_RESOLUTION|>--- conflicted
+++ resolved
@@ -197,7 +197,7 @@
         try:
             for prefix in [u"*.", u"."]:
                 if name.startswith(prefix):
-                    name = name[len(prefix) :]  # noqa
+                    name = name[len(prefix) :]
                     return prefix.encode("ascii") + idna.encode(name)
             return idna.encode(name)
         except idna.core.IDNAError:
@@ -306,15 +306,6 @@
                 return b""
             else:
                 raise
-<<<<<<< HEAD
-=======
-        except OpenSSL.SSL.WantReadError:
-            if not util.wait_for_read(self.socket, self.socket.gettimeout()):
-                raise timeout("The read operation timed out")
-            else:
-                return self.recv(*args, **kwargs)
-
->>>>>>> f7a4bed0
         # TLS 1.3 post-handshake authentication
         except OpenSSL.SSL.Error as e:
             raise ssl.SSLError("read error: %r" % e)
@@ -334,14 +325,6 @@
                 return 0
             else:
                 raise
-<<<<<<< HEAD
-=======
-        except OpenSSL.SSL.WantReadError:
-            if not util.wait_for_read(self.socket, self.socket.gettimeout()):
-                raise timeout("The read operation timed out")
-            else:
-                return self.recv_into(*args, **kwargs)
->>>>>>> f7a4bed0
 
         # TLS 1.3 post-handshake authentication
         except OpenSSL.SSL.Error as e:
@@ -357,17 +340,6 @@
             except OpenSSL.SSL.SysCallError as e:
                 raise SocketError(str(e))
 
-<<<<<<< HEAD
-=======
-    def sendall(self, data):
-        total_sent = 0
-        while total_sent < len(data):
-            sent = self._send_until_done(
-                data[total_sent : total_sent + SSL_WRITE_BLOCKSIZE]  # noqa
-            )
-            total_sent += sent
-
->>>>>>> f7a4bed0
     def shutdown(self):
         # FIXME rethrow compatible exceptions should we ever use this
         self.connection.shutdown()
