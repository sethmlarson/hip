from ._sync.request import RequestMethods

<<<<<<< HEAD
__all__ = ['RequestMethods']
=======
from .filepost import encode_multipart_formdata
from .packages.six.moves.urllib.parse import urlencode


__all__ = ["RequestMethods"]


class RequestMethods(object):
    """
    Convenience mixin for classes who implement a :meth:`urlopen` method, such
    as :class:`~urllib3.connectionpool.HTTPConnectionPool` and
    :class:`~urllib3.poolmanager.PoolManager`.

    Provides behavior for making common types of HTTP request methods and
    decides which type of request field encoding to use.

    Specifically,

    :meth:`.request_encode_url` is for sending requests whose fields are
    encoded in the URL (such as GET, HEAD, DELETE).

    :meth:`.request_encode_body` is for sending requests whose fields are
    encoded in the *body* of the request using multipart or www-form-urlencoded
    (such as for POST, PUT, PATCH).

    :meth:`.request` is for making any kind of request, it will look up the
    appropriate encoding format and use one of the above two methods to make
    the request.

    Initializer parameters:

    :param headers:
        Headers to include with all requests, unless other headers are given
        explicitly.
    """

    _encode_url_methods = {"DELETE", "GET", "HEAD", "OPTIONS"}

    def __init__(self, headers=None):
        self.headers = headers or {}

    def urlopen(
        self,
        method,
        url,
        body=None,
        headers=None,
        encode_multipart=True,
        multipart_boundary=None,
        **kw
    ):  # Abstract
        raise NotImplementedError(
            "Classes extending RequestMethods must implement "
            "their own ``urlopen`` method."
        )

    def request(self, method, url, fields=None, headers=None, **urlopen_kw):
        """
        Make a request using :meth:`urlopen` with the appropriate encoding of
        ``fields`` based on the ``method`` used.

        This is a convenience method that requires the least amount of manual
        effort. It can be used in most situations, while still having the
        option to drop down to more specific methods when necessary, such as
        :meth:`request_encode_url`, :meth:`request_encode_body`,
        or even the lowest level :meth:`urlopen`.
        """
        method = method.upper()

        urlopen_kw["request_url"] = url

        if method in self._encode_url_methods:
            return self.request_encode_url(
                method, url, fields=fields, headers=headers, **urlopen_kw
            )
        else:
            return self.request_encode_body(
                method, url, fields=fields, headers=headers, **urlopen_kw
            )

    def request_encode_url(self, method, url, fields=None, headers=None, **urlopen_kw):
        """
        Make a request using :meth:`urlopen` with the ``fields`` encoded in
        the url. This is useful for request methods like GET, HEAD, DELETE, etc.
        """
        if headers is None:
            headers = self.headers

        extra_kw = {"headers": headers}
        extra_kw.update(urlopen_kw)

        if fields:
            url += "?" + urlencode(fields)

        return self.urlopen(method, url, **extra_kw)

    def request_encode_body(
        self,
        method,
        url,
        fields=None,
        headers=None,
        encode_multipart=True,
        multipart_boundary=None,
        **urlopen_kw
    ):
        """
        Make a request using :meth:`urlopen` with the ``fields`` encoded in
        the body. This is useful for request methods like POST, PUT, PATCH, etc.

        When ``encode_multipart=True`` (default), then
        :meth:`urllib3.filepost.encode_multipart_formdata` is used to encode
        the payload with the appropriate content type. Otherwise
        :meth:`urllib.urlencode` is used with the
        'application/x-www-form-urlencoded' content type.

        Multipart encoding must be used when posting files, and it's reasonably
        safe to use it in other times too. However, it may break request
        signing, such as with OAuth.

        Supports an optional ``fields`` parameter of key/value strings AND
        key/filetuple. A filetuple is a (filename, data, MIME type) tuple where
        the MIME type is optional. For example::

            fields = {
                'foo': 'bar',
                'fakefile': ('foofile.txt', 'contents of foofile'),
                'realfile': ('barfile.txt', open('realfile').read()),
                'typedfile': ('bazfile.bin', open('bazfile').read(),
                              'image/jpeg'),
                'nonamefile': 'contents of nonamefile field',
            }

        When uploading a file, providing a filename (the first parameter of the
        tuple) is optional but recommended to best mimic behavior of browsers.

        Note that if ``headers`` are supplied, the 'Content-Type' header will
        be overwritten because it depends on the dynamic random boundary string
        which is used to compose the body of the request. The random boundary
        string can be explicitly set with the ``multipart_boundary`` parameter.
        """
        if headers is None:
            headers = self.headers

        extra_kw = {"headers": {}}

        if fields:
            if "body" in urlopen_kw:
                raise TypeError(
                    "request got values for both 'fields' and 'body', can only specify one."
                )

            if encode_multipart:
                body, content_type = encode_multipart_formdata(
                    fields, boundary=multipart_boundary
                )
            else:
                body, content_type = (
                    urlencode(fields),
                    "application/x-www-form-urlencoded",
                )

            extra_kw["body"] = body
            extra_kw["headers"] = {"Content-Type": content_type}

        extra_kw["headers"].update(headers)
        extra_kw.update(urlopen_kw)

        return self.urlopen(method, url, **extra_kw)
>>>>>>> f7a4bed0
<|MERGE_RESOLUTION|>--- conflicted
+++ resolved
@@ -1,175 +1,3 @@
 from ._sync.request import RequestMethods
 
-<<<<<<< HEAD
-__all__ = ['RequestMethods']
-=======
-from .filepost import encode_multipart_formdata
-from .packages.six.moves.urllib.parse import urlencode
-
-
-__all__ = ["RequestMethods"]
-
-
-class RequestMethods(object):
-    """
-    Convenience mixin for classes who implement a :meth:`urlopen` method, such
-    as :class:`~urllib3.connectionpool.HTTPConnectionPool` and
-    :class:`~urllib3.poolmanager.PoolManager`.
-
-    Provides behavior for making common types of HTTP request methods and
-    decides which type of request field encoding to use.
-
-    Specifically,
-
-    :meth:`.request_encode_url` is for sending requests whose fields are
-    encoded in the URL (such as GET, HEAD, DELETE).
-
-    :meth:`.request_encode_body` is for sending requests whose fields are
-    encoded in the *body* of the request using multipart or www-form-urlencoded
-    (such as for POST, PUT, PATCH).
-
-    :meth:`.request` is for making any kind of request, it will look up the
-    appropriate encoding format and use one of the above two methods to make
-    the request.
-
-    Initializer parameters:
-
-    :param headers:
-        Headers to include with all requests, unless other headers are given
-        explicitly.
-    """
-
-    _encode_url_methods = {"DELETE", "GET", "HEAD", "OPTIONS"}
-
-    def __init__(self, headers=None):
-        self.headers = headers or {}
-
-    def urlopen(
-        self,
-        method,
-        url,
-        body=None,
-        headers=None,
-        encode_multipart=True,
-        multipart_boundary=None,
-        **kw
-    ):  # Abstract
-        raise NotImplementedError(
-            "Classes extending RequestMethods must implement "
-            "their own ``urlopen`` method."
-        )
-
-    def request(self, method, url, fields=None, headers=None, **urlopen_kw):
-        """
-        Make a request using :meth:`urlopen` with the appropriate encoding of
-        ``fields`` based on the ``method`` used.
-
-        This is a convenience method that requires the least amount of manual
-        effort. It can be used in most situations, while still having the
-        option to drop down to more specific methods when necessary, such as
-        :meth:`request_encode_url`, :meth:`request_encode_body`,
-        or even the lowest level :meth:`urlopen`.
-        """
-        method = method.upper()
-
-        urlopen_kw["request_url"] = url
-
-        if method in self._encode_url_methods:
-            return self.request_encode_url(
-                method, url, fields=fields, headers=headers, **urlopen_kw
-            )
-        else:
-            return self.request_encode_body(
-                method, url, fields=fields, headers=headers, **urlopen_kw
-            )
-
-    def request_encode_url(self, method, url, fields=None, headers=None, **urlopen_kw):
-        """
-        Make a request using :meth:`urlopen` with the ``fields`` encoded in
-        the url. This is useful for request methods like GET, HEAD, DELETE, etc.
-        """
-        if headers is None:
-            headers = self.headers
-
-        extra_kw = {"headers": headers}
-        extra_kw.update(urlopen_kw)
-
-        if fields:
-            url += "?" + urlencode(fields)
-
-        return self.urlopen(method, url, **extra_kw)
-
-    def request_encode_body(
-        self,
-        method,
-        url,
-        fields=None,
-        headers=None,
-        encode_multipart=True,
-        multipart_boundary=None,
-        **urlopen_kw
-    ):
-        """
-        Make a request using :meth:`urlopen` with the ``fields`` encoded in
-        the body. This is useful for request methods like POST, PUT, PATCH, etc.
-
-        When ``encode_multipart=True`` (default), then
-        :meth:`urllib3.filepost.encode_multipart_formdata` is used to encode
-        the payload with the appropriate content type. Otherwise
-        :meth:`urllib.urlencode` is used with the
-        'application/x-www-form-urlencoded' content type.
-
-        Multipart encoding must be used when posting files, and it's reasonably
-        safe to use it in other times too. However, it may break request
-        signing, such as with OAuth.
-
-        Supports an optional ``fields`` parameter of key/value strings AND
-        key/filetuple. A filetuple is a (filename, data, MIME type) tuple where
-        the MIME type is optional. For example::
-
-            fields = {
-                'foo': 'bar',
-                'fakefile': ('foofile.txt', 'contents of foofile'),
-                'realfile': ('barfile.txt', open('realfile').read()),
-                'typedfile': ('bazfile.bin', open('bazfile').read(),
-                              'image/jpeg'),
-                'nonamefile': 'contents of nonamefile field',
-            }
-
-        When uploading a file, providing a filename (the first parameter of the
-        tuple) is optional but recommended to best mimic behavior of browsers.
-
-        Note that if ``headers`` are supplied, the 'Content-Type' header will
-        be overwritten because it depends on the dynamic random boundary string
-        which is used to compose the body of the request. The random boundary
-        string can be explicitly set with the ``multipart_boundary`` parameter.
-        """
-        if headers is None:
-            headers = self.headers
-
-        extra_kw = {"headers": {}}
-
-        if fields:
-            if "body" in urlopen_kw:
-                raise TypeError(
-                    "request got values for both 'fields' and 'body', can only specify one."
-                )
-
-            if encode_multipart:
-                body, content_type = encode_multipart_formdata(
-                    fields, boundary=multipart_boundary
-                )
-            else:
-                body, content_type = (
-                    urlencode(fields),
-                    "application/x-www-form-urlencoded",
-                )
-
-            extra_kw["body"] = body
-            extra_kw["headers"] = {"Content-Type": content_type}
-
-        extra_kw["headers"].update(headers)
-        extra_kw.update(urlopen_kw)
-
-        return self.urlopen(method, url, **extra_kw)
->>>>>>> f7a4bed0
+__all__ = ["RequestMethods"]