--- conflicted
+++ resolved
@@ -53,16 +53,9 @@
       license='MIT',
       packages=['urllib3',
                 'urllib3.packages', 'urllib3.packages.ssl_match_hostname',
-<<<<<<< HEAD
-                'urllib3.packages.backports', 'urllib3.contrib',
-                'urllib3.contrib._securetransport', 'urllib3.util',
-                'urllib3._async', 'urllib3._backends',
-                ],
-=======
                 'urllib3.packages.backports', 'urllib3.packages.rfc3986',
                 'urllib3.contrib', 'urllib3.contrib._securetransport',
-                'urllib3.util'],
->>>>>>> adb358f8
+                'urllib3.util', 'urllib3._async', 'urllib3._backends'],
       package_dir={'': 'src'},
       requires=[],
       python_requires=">=2.7, !=3.0.*, !=3.1.*, !=3.2.*, !=3.3.*, <4",
