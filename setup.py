#!/usr/bin/env python

from setuptools import setup
from setuptools.command.build_py import build_py

import os
import sys
import re
import tokenize as std_tokenize
from tokenize import ASYNC, AWAIT, NAME, NEWLINE, NL, STRING, ENCODING
import codecs


base_path = os.path.dirname(__file__)

# Get the version (borrowed from SQLAlchemy)
with open(os.path.join(base_path, 'src', 'urllib3', '__init__.py')) as fp:
    VERSION = re.compile(r".*__version__ = '(.*?)'",
                         re.S).match(fp.read()).group(1)

with codecs.open('README.rst', encoding='utf-8') as fp:
    readme = fp.read()
with codecs.open('CHANGES.rst', encoding='utf-8') as fp:
    changes = fp.read()
version = VERSION

ASYNC_TO_SYNC = {
    '__aenter__': '__enter__',
    '__aexit__': '__exit__',
    '__aiter__': '__iter__',
    '__anext__': '__next__',
    # TODO StopIteration is still accepted in Python 2, but the right change
    # is 'raise StopAsyncIteration' -> 'return' since we want to use bleached
    # code in Python 3.7+
    'StopAsyncIteration': 'StopIteration',
}


def tokenize(f):
    last_end = (1, 0)
    for tok in std_tokenize.tokenize(f.readline):
        if tok.type == ENCODING:
            continue

        if last_end[0] < tok.start[0]:
            yield ('', STRING, ' \\\n')
            last_end = (tok.start[0], 0)

        space = ''
        if tok.start > last_end:
            assert tok.start[0] == last_end[0]
            space = ' ' * (tok.start[1] - last_end[1])
        yield (space, tok.type, tok.string)

        last_end = tok.end
        if tok.type in [NEWLINE, NL]:
            last_end = (tok.end[0] + 1, 0)


def bleach_tokens(tokens):
    # TODO __await__, ...?
    used_space = None
    for space, toknum, tokval in tokens:
        if toknum in [ASYNC, AWAIT]:  # TODO Python 3.7+
            # When remove async or await, we want to use the whitespace that
            # was before async/await before the next token so that
            # `print(await stuff)` becomes `print(stuff)` and not
            # `print( stuff)`
            used_space = space
        else:
            if toknum == NAME and tokval in ASYNC_TO_SYNC:
                tokval = ASYNC_TO_SYNC[tokval]
            if used_space is None:
                used_space = space
            yield (used_space, tokval)
            used_space = None


def untokenize(tokens):
    return ''.join(space + tokval for space, tokval in tokens)


def bleach(filepath, fromdir, todir):
    with open(filepath, 'rb') as f:
        encoding, _ = std_tokenize.detect_encoding(f.readline)
        f.seek(0)
        tokens = tokenize(f)
        tokens = bleach_tokens(tokens)
        result = untokenize(tokens)
        outfilepath = filepath.replace(fromdir, todir)
        os.makedirs(os.path.dirname(outfilepath), exist_ok=True)
        with open(outfilepath, 'w', encoding=encoding) as f:
            print(result, file=f, end='')


class bleach_build_py(build_py):
    """Monkeypatches build_py to add bleaching from _async to _sync"""
    def run(self):
        self._updated_files = []

        # Base class code
        if self.py_modules:
            self.build_modules()
        if self.packages:
            self.build_packages()
            self.build_package_data()

        for f in self._updated_files:
            if os.sep + '_async' + os.sep in f:
                bleach(f, '_async', '_sync')

        # Remaining base class code
        self.byte_compile(self.get_outputs(include_bytecode=0))

    def build_module(self, module, module_file, package):
        outfile, copied = super().build_module(module, module_file, package)
        if copied:
            self._updated_files.append(outfile)
        return outfile, copied


setup(name='urllib3',
      version=version,
      description="HTTP library with thread-safe connection pooling, file post, and more.",
      long_description=u'\n\n'.join([readme, changes]),
      classifiers=[
          'Environment :: Web Environment',
          'Intended Audience :: Developers',
          'License :: OSI Approved :: MIT License',
          'Operating System :: OS Independent',
          'Programming Language :: Python',
          'Programming Language :: Python :: 2',
          'Programming Language :: Python :: 2.6',
          'Programming Language :: Python :: 2.7',
          'Programming Language :: Python :: 3',
          'Programming Language :: Python :: 3.4',
          'Programming Language :: Python :: 3.5',
          'Programming Language :: Python :: 3.6',
          'Programming Language :: Python :: Implementation :: CPython',
          'Programming Language :: Python :: Implementation :: PyPy',
          'Topic :: Internet :: WWW/HTTP',
          'Topic :: Software Development :: Libraries',
      ],
      keywords='urllib httplib threadsafe filepost http https ssl pooling',
      author='Andrey Petrov',
      author_email='andrey.petrov@shazow.net',
      url='https://urllib3.readthedocs.io/',
      license='MIT',
      packages=['urllib3',
                'urllib3.packages', 'urllib3.packages.ssl_match_hostname',
                'urllib3.packages.backports', 'urllib3.contrib',
                'urllib3.contrib._securetransport', 'urllib3.util',
                'urllib3._async', 'urllib3._backends',
                ],
      package_dir={'': 'src'},
<<<<<<< HEAD
      python_requires=">=2.7, !=3.0.*, !=3.1.*, !=3.2.*, !=3.3.*, <4",
=======
      requires=[],
      python_requires=">=2.6, !=3.0.*, !=3.1.*, !=3.2.*, !=3.3.*, <4",
>>>>>>> 3ed13276
      tests_require=[
          # These are a less-specific subset of dev-requirements.txt, for the
          # convenience of distro package maintainers.
          'pytest',
          'mock',
          'tornado',
      ],
      test_suite='test',
      install_requires=["h11 >= 0.8.0"],
      extras_require={
          'secure': [
              'pyOpenSSL>=0.14',
              'cryptography>=1.3.4',
              'idna>=2.0.0',
              'certifi',
              "ipaddress",
          ],
          'socks': [
              'PySocks>=1.5.6,<2.0,!=1.5.7',
          ]
      },
      cmdclass={'build_py': bleach_build_py},
      )<|MERGE_RESOLUTION|>--- conflicted
+++ resolved
@@ -153,12 +153,8 @@
                 'urllib3._async', 'urllib3._backends',
                 ],
       package_dir={'': 'src'},
-<<<<<<< HEAD
+      requires=[],
       python_requires=">=2.7, !=3.0.*, !=3.1.*, !=3.2.*, !=3.3.*, <4",
-=======
-      requires=[],
-      python_requires=">=2.6, !=3.0.*, !=3.1.*, !=3.2.*, !=3.3.*, <4",
->>>>>>> 3ed13276
       tests_require=[
           # These are a less-specific subset of dev-requirements.txt, for the
           # convenience of distro package maintainers.
