# urllib3/connectionpool.py
# Copyright 2008-2011 Andrey Petrov and contributors (see CONTRIBUTORS.txt)
#
# This module is part of urllib3 and is released under
# the MIT License: http://www.opensource.org/licenses/mit-license.php

import logging
import socket


from httplib import HTTPConnection, HTTPSConnection, HTTPException
from Queue import Queue, Empty, Full
from select import select
from socket import error as SocketError, timeout as SocketTimeout


try:
    import ssl
    BaseSSLError = ssl.SSLError
except ImportError:
    ssl = None
    BaseSSLError = None


from .request import RequestMethods
from .response import HTTPResponse
from .exceptions import (
    SSLError,
    MaxRetryError,
    TimeoutError,
    HostChangedError,
    EmptyPoolError,
)


log = logging.getLogger(__name__)

_Default = object()


## Connection objects (extension of httplib)

class VerifiedHTTPSConnection(HTTPSConnection):
    """
    Based on httplib.HTTPSConnection but wraps the socket with
    SSL certification.
    """
    cert_reqs = None
    ca_certs = None

    def set_cert(self, key_file=None, cert_file=None,
                 cert_reqs='CERT_NONE', ca_certs=None):
        ssl_req_scheme = {
            'CERT_NONE': ssl.CERT_NONE,
            'CERT_OPTIONAL': ssl.CERT_OPTIONAL,
            'CERT_REQUIRED': ssl.CERT_REQUIRED
        }

        self.key_file = key_file
        self.cert_file = cert_file
        self.cert_reqs = ssl_req_scheme.get(cert_reqs) or ssl.CERT_NONE
        self.ca_certs = ca_certs

    def connect(self):
        # Add certificate verification
        sock = socket.create_connection((self.host, self.port), self.timeout)

        # Wrap socket using verification with the root certs in
        # trusted_root_certs
        self.sock = ssl.wrap_socket(sock, self.key_file, self.cert_file,
                                    cert_reqs=self.cert_reqs,
                                    ca_certs=self.ca_certs)


## Pool objects

class ConnectionPool(object):
    """
    Base class for all connection pools, such as
    :class:`.HTTPConnectionPool` and :class:`.HTTPSConnectionPool`.
    """
    pass


class HTTPConnectionPool(ConnectionPool, RequestMethods):
    """
    Thread-safe connection pool for one host.

    :param host:
        Host used for this HTTP Connection (e.g. "localhost"), passed into
        :class:`httplib.HTTPConnection`.

    :param port:
        Port used for this HTTP Connection (None is equivalent to 80), passed
        into :class:`httplib.HTTPConnection`.

    :param strict:
        Causes BadStatusLine to be raised if the status line can't be parsed
        as a valid HTTP/1.0 or 1.1 status line, passed into
        :class:`httplib.HTTPConnection`.

    :param timeout:
        Socket timeout for each individual connection, can be a float. None
        disables timeout.

    :param maxsize:
        Number of connections to save that can be reused. More than 1 is useful
        in multithreaded situations. If ``block`` is set to false, more
        connections will be created but they will not be saved once they've
        been used.

    :param block:
        If set to True, no more than ``maxsize`` connections will be used at
        a time. When no free connections are available, the call will block
        until a connection has been released. This is a useful side effect for
        particular multithreaded situations where one does not want to use more
        than maxsize connections per host to prevent flooding.

    :param headers:
        Headers to include with all requests, unless other headers are given
        explicitly.
    """

    scheme = 'http'

    def __init__(self, host, port=None, strict=False, timeout=None, maxsize=1,
                 block=False, headers=None):
        self.host = host
        self.port = port
        self.strict = strict
        self.timeout = timeout
        self.pool = Queue(maxsize)
        self.block = block
        self.headers = headers or {}

        # Fill the queue up so that doing get() on it will block properly
        for _ in xrange(maxsize):
            self.pool.put(None)

        # These are mostly for testing and debugging purposes.
        self.num_connections = 0
        self.num_requests = 0

    def _new_conn(self):
        """
        Return a fresh :class:`httplib.HTTPConnection`.
        """
        self.num_connections += 1
        log.info("Starting new HTTP connection (%d): %s" %
                 (self.num_connections, self.host))
        return HTTPConnection(host=self.host, port=self.port)

    def _get_conn(self, timeout=None):
        """
        Get a connection. Will return a pooled connection if one is available.

        If no connections are available and :prop:`.block` is ``False``, then a
        fresh connection is returned.

        :param timeout:
            Seconds to wait before giving up and raising
            :class:`urllib3.exceptions.EmptyPoolError` if the pool is empty and
            :prop:`.block` is ``True``.
        """
        conn = None
        try:
            conn = self.pool.get(block=self.block, timeout=timeout)

            # If this is a persistent connection, check if it got disconnected
            if conn and conn.sock and select([conn.sock], [], [], 0.0)[0]:
                # Either data is buffered (bad), or the connection is dropped.
                log.info("Resetting dropped connection: %s" % self.host)
                conn.close()

        except Empty:
            if self.block:
                raise EmptyPoolError("Pool reached maximum size and no more "
                                     "connections are allowed.")
            pass  # Oh well, we'll create a new connection then

        return conn or self._new_conn()

    def _put_conn(self, conn):
        """
        Put a connection back into the pool.

        :param conn:
            Connection object for the current host and port as returned by
            :meth:`._new_conn` or :meth:`._get_conn`.

        If the pool is already full, the connection is discarded because we
        exceeded maxsize. If connections are discarded frequently, then maxsize
        should be increased.
        """
        try:
            self.pool.put(conn, block=False)
        except Full:
            # This should never happen if self.block == True
            log.warning("HttpConnectionPool is full, discarding connection: %s"
                        % self.host)

    def _make_request(self, conn, method, url, timeout=_Default,
                      **httplib_request_kw):
        """
        Perform a request on a given httplib connection object taken from our
        pool.
        """
        self.num_requests += 1

        if timeout is _Default:
            timeout = self.timeout
<<<<<<< HEAD
            conn.timeout = timeout # This only does anything in Py26+
=======
            if hasattr(conn, 'timeout'):
                conn.timeout = timeout
>>>>>>> 365de510

        conn.request(method, url, **httplib_request_kw)
        conn.sock.settimeout(timeout)
        httplib_response = conn.getresponse()

        log.debug("\"%s %s %s\" %s %s" %
                  (method, url,
                   conn._http_vsn_str, # pylint: disable-msg=W0212
                   httplib_response.status, httplib_response.length))

        return httplib_response


    def is_same_host(self, url):
        """
        Check if the given ``url`` is a member of the same host as this
        conncetion pool.
        """
        # TODO: Add optional support for socket.gethostbyname checking.
        return (url.startswith('/') or
                get_host(url) == (self.scheme, self.host, self.port))

    def urlopen(self, method, url, body=None, headers=None, retries=3,
                redirect=True, assert_same_host=True, timeout=_Default,
                pool_timeout=None, release_conn=None, **response_kw):
        """
        Get a connection from the pool and perform an HTTP request. This is the
        lowest level call for making a request, so you'll need to specify all
        the raw details.

        .. note::

           More commonly, it's appropriate to use a convenience method provided
           by :class:`.RequestMethods`, such as :meth:`.request`.

        .. note::

           `release_conn` will only behave as expected if
           `preload_content=False` because we want to make
           `preload_content=False` the default behaviour someday soon without
           breaking backwards compatibility.

        :param method:
            HTTP request method (such as GET, POST, PUT, etc.)

        :param body:
            Data to send in the request body (useful for creating
            POST requests, see HTTPConnectionPool.post_url for
            more convenience).

        :param headers:
            Dictionary of custom headers to send, such as User-Agent,
            If-None-Match, etc. If None, pool headers are used. If provided,
            these headers completely replace any pool-specific headers.

        :param retries:
            Number of retries to allow before raising a MaxRetryError exception.

        :param redirect:
            Automatically handle redirects (status codes 301, 302, 303, 307),
            each redirect counts as a retry.

        :param assert_same_host:
            If ``True``, will make sure that the host of the pool requests is
            consistent else will raise HostChangedError. When False, you can
            use the pool on an HTTP proxy and request foreign hosts.

        :param timeout:
            If specified, overrides the default timeout for this one request.

        :param pool_timeout:
            If set and the pool is set to block=True, then this method will
            block for ``pool_timeout`` seconds and raise EmptyPoolError if no
            connection is available within the time period.

        :param release_conn:
            If False, then the urlopen call will not release the connection
            back into the pool once a response is received (but will release if
            you read the entire contents of the response such as when
            `preload_content=True`). This is useful if you're not preloading
            the response's content immediately. You will need to call
            ``r.release_conn()`` on the response ``r`` to return the connection
            back into the pool. If None, it takes the value of
            ``response_kw.get('preload_content', True)``.

        :param \**response_kw:
            Additional parameters are passed to
            :meth:`urllib3.response.HTTPResponse.from_httplib`
        """
        if headers is None:
            headers = self.headers

        if retries < 0:
            raise MaxRetryError("Max retries exceeded for url: %s" % url)

        if release_conn is None:
            release_conn = response_kw.get('preload_content', True)

        # Check host
        if assert_same_host and not self.is_same_host(url):
            host = "%s://%s" % (self.scheme, self.host)
            if self.port:
                host = "%s:%d" % (host, self.port)

            raise HostChangedError("Connection pool with host '%s' tried to "
                                   "open a foreign host: %s" % (host, url))

        conn = None

        try:
            # Request a connection from the queue
            # (Could raise SocketError: Bad file descriptor)
            conn = self._get_conn(timeout=pool_timeout)

            # Make the request on the httplib connection object
            httplib_response = self._make_request(conn, method, url,
                                                  timeout=timeout,
                                                  body=body, headers=headers)

            # If we're going to release the connection in ``finally:``, then
            # the request doesn't need to know about the connection. Otherwise
            # it will also try to release it and we'll have a double-release
            # mess.
            response_conn = not release_conn and conn

            # Import httplib's response into our own wrapper object
            response = HTTPResponse.from_httplib(httplib_response,
                                                 pool=self,
                                                 connection=response_conn,
                                                 **response_kw)

            # else:
            #     The connection will be put back into the pool when
            #     ``response.release_conn()`` is called (implicitly by
            #     ``response.read()``)

        except (SocketTimeout, Empty), e:
            # Timed out either by socket or queue
            raise TimeoutError("Request timed out after %f seconds" %
                               self.timeout)

        except (BaseSSLError), e:
            # SSL certificate error
            raise SSLError(e)

        except (HTTPException, SocketError), e:
            # Connection broken, discard. It will be replaced next _get_conn().
            conn = None

        finally:
            if conn and release_conn:
                # Put the connection back to be reused
                self._put_conn(conn)

        if not conn:
            log.warn("Retrying (%d attempts remain) after connection "
                     "broken by '%r': %s" % (retries, e, url))
            return self.urlopen(method, url, body, headers, retries - 1,
                                redirect, assert_same_host)  # Try again

        # Handle redirection
        if (redirect and
            response.status in [301, 302, 303, 307] and
            'location' in response.headers):  # Redirect, retry
            log.info("Redirecting %s -> %s" %
                     (url, response.headers.get('location')))
            return self.urlopen(method, response.headers.get('location'), body,
                                headers, retries - 1, redirect,
                                assert_same_host)

        return response


class HTTPSConnectionPool(HTTPConnectionPool):
    """
    Same as :class:`.HTTPConnectionPool`, but HTTPS.

    When Python is compiled with the :mod:`ssl` module, then
    :class:`.VerifiedHTTPSConnection` is used, which *can* verify certificates,
    instead of :class:httplib.HTTPSConnection`.

    The ``key_file``, ``cert_file``, ``cert_reqs``, and ``ca_certs`` parameters
    are only used if :mod:`ssl` is available and are fed into
    :meth:`ssl.wrap_socket` to upgrade the connection socket into an SSL socket.
    """

    scheme = 'https'

    def __init__(self, host, port=None,
                 strict=False, timeout=None, maxsize=1,
                 block=False, headers=None,
                 key_file=None, cert_file=None,
                 cert_reqs='CERT_NONE', ca_certs=None):

        super(HTTPSConnectionPool, self).__init__(host, port,
                                                  strict, timeout, maxsize,
                                                  block, headers)
        self.key_file = key_file
        self.cert_file = cert_file
        self.cert_reqs = cert_reqs
        self.ca_certs = ca_certs

    def _new_conn(self):
        """
        Return a fresh :class:`httplib.HTTPSConnection`.
        """
        self.num_connections += 1
        log.info("Starting new HTTPS connection (%d): %s"
                 % (self.num_connections, self.host))

        if not ssl:
            return HTTPSConnection(host=self.host, port=self.port)

        connection = VerifiedHTTPSConnection(host=self.host, port=self.port)
        connection.set_cert(key_file=self.key_file, cert_file=self.cert_file,
                            cert_reqs=self.cert_reqs, ca_certs=self.ca_certs)
        return connection


## Helpers

def make_headers(keep_alive=None, accept_encoding=None, user_agent=None,
                 basic_auth=None):
    """
    Shortcuts for generating request headers.

    :param keep_alive:
        If ``True``, adds 'connection: keep-alive' header.

    :param accept_encoding:
        Can be a boolean, list, or string.
        ``True`` translates to 'gzip,deflate'.
        List will get joined by comma.
        String will be used as provided.

    :param user_agent:
        String representing the user-agent you want, such as
        "python-urllib3/0.6"

    :param basic_auth:
        Colon-separated username:password string for 'authorization: basic ...'
        auth header.

    Example: ::

        >>> make_headers(keep_alive=True, user_agent="Batman/1.0")
        {'connection': 'keep-alive', 'user-agent': 'Batman/1.0'}
        >>> make_headers(accept_encoding=True)
        {'accept-encoding': 'gzip,deflate'}
    """
    headers = {}
    if accept_encoding:
        if isinstance(accept_encoding, str):
            pass
        elif isinstance(accept_encoding, list):
            accept_encoding = ','.join(accept_encoding)
        else:
            accept_encoding = 'gzip,deflate'
        headers['accept-encoding'] = accept_encoding

    if user_agent:
        headers['user-agent'] = user_agent

    if keep_alive:
        headers['connection'] = 'keep-alive'

    if basic_auth:
        headers['authorization'] = 'Basic ' + \
            basic_auth.encode('base64').strip()

    return headers


def get_host(url):
    """
    Given a url, return its scheme, host and port (None if it's not there).

    For example: ::

        >>> get_host('http://google.com/mail/')
        ('http', 'google.com', None)
        >>> get_host('google.com:80')
        ('http', 'google.com', 80)
    """
    # This code is actually similar to urlparse.urlsplit, but much
    # simplified for our needs.
    port = None
    scheme = 'http'
    if '://' in url:
        scheme, url = url.split('://', 1)
    if '/' in url:
        url, _path = url.split('/', 1)
    if '@' in url:
        _auth, url = url.split('@', 1)
    if ':' in url:
        url, port = url.split(':', 1)
        port = int(port)
    return scheme, url, port


def connection_from_url(url, **kw):
    """
    Given a url, return an :class:`.ConnectionPool` instance of its host.

    This is a shortcut for not having to parse out the scheme, host, and port
    of the url before creating an :class:`.ConnectionPool` instance.

    :param url:
        Absolute URL string that must include the scheme. Port is optional.

    :param \**kw:
        Passes additional parameters to the constructor of the appropriate
        :class:`.ConnectionPool`. Useful for specifying things like
        timeout, maxsize, headers, etc.

    Example: ::

        >>> conn = connection_from_url('http://google.com/')
        >>> r = conn.request('GET', '/')
    """
    scheme, host, port = get_host(url)
    if scheme == 'https':
        return HTTPSConnectionPool(host, port=port, **kw)
    else:
        return HTTPConnectionPool(host, port=port, **kw)<|MERGE_RESOLUTION|>--- conflicted
+++ resolved
@@ -209,12 +209,7 @@
 
         if timeout is _Default:
             timeout = self.timeout
-<<<<<<< HEAD
             conn.timeout = timeout # This only does anything in Py26+
-=======
-            if hasattr(conn, 'timeout'):
-                conn.timeout = timeout
->>>>>>> 365de510
 
         conn.request(method, url, **httplib_request_kw)
         conn.sock.settimeout(timeout)
