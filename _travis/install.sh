--- conflicted
+++ resolved
@@ -24,11 +24,6 @@
     python -m pip install virtualenv
 fi
 
-<<<<<<< HEAD
-pip install tox==3.9.0
-
-=======
->>>>>>> a14fbc27
 if [[ "${TOXENV}" == "gae" ]]; then
     python -m pip install gcp-devrel-py-tools
     gcp-devrel-py-tools download-appengine-sdk "$(dirname ${GAE_SDK_PATH})"
