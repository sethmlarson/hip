#!/bin/bash

set -exo pipefail

<<<<<<< HEAD
if [[ "$(uname -s)" == 'Darwin' ]]; then
    case "${TOXENV}" in
        py27) MACPYTHON=2.7.16 ;;
        py34) MACPYTHON=3.4.4 ;;  # last binary release
        py35) MACPYTHON=3.5.4 ;;  # last binary release
        py36) MACPYTHON=3.6.8 ;;  # last binary release
        py37) MACPYTHON=3.7.4 ;;
    esac
=======
>>>>>>> 20012929

install_mac_python() {
    local FULL=$1
    local MINOR=$(echo $FULL | cut -d. -f1,2)
    local PYTHON_EXE=/Library/Frameworks/Python.framework/Versions/${MINOR}/bin/python${MINOR}

    # Already installed.
    if [[ -f "${PYTHON_EXE}" ]]; then
        return 0;
    fi

    curl -Lo macpython.pkg https://www.python.org/ftp/python/${FULL}/python-${FULL}-macosx10.6.pkg
    sudo installer -pkg macpython.pkg -target /

    # The pip in older MacPython releases doesn't support a new enough TLS
    curl https://bootstrap.pypa.io/get-pip.py | sudo $PYTHON_EXE
    $PYTHON_EXE -m pip install virtualenv
}


if [[ "$(uname -s)" == 'Darwin' ]]; then
    # Mac OS setup.
    case "${NOX_SESSION}" in
        test-2.7) MACPYTHON=2.7.15 ;;
        test-3.4) MACPYTHON=3.4.4 ;;
        test-3.5) MACPYTHON=3.5.4 ;;
        test-3.6) MACPYTHON=3.6.7 ;;
        test-3.7) MACPYTHON=3.7.1 ;;
    esac

    # Install additional versions as needed.
    install_mac_python $MACPYTHON

    # Always install 3.6 for Nox
    install_mac_python "3.6.7"

    # Enable TLS 1.3 on macOS
    sudo defaults write /Library/Preferences/com.apple.networkd tcp_connect_enable_tls13 1

    # Install Nox
    python3.6 -m pip install nox

else
    # Linux Setup
    # Even when testing on Python 2, we need Python 3 for Nox. This detects if
    # we're in one of the Travis Python 2 sessions and sets up the Python 3 install
    # for Nox.
    if ! python3 -m pip --version; then
        curl https://bootstrap.pypa.io/get-pip.py -o get-pip.py
        sudo python3 get-pip.py
        sudo python3 -m pip install nox
    else
        # We're not in "dual Python" mode, so we can just install Nox normally.
        python3 -m pip install nox
    fi
fi

if [[ "${NOX_SESSION}" == "app_engine" ]]; then
    python -m pip install gcp-devrel-py-tools
    gcp-devrel-py-tools download-appengine-sdk "$(dirname ${GAE_SDK_PATH})"
fi<|MERGE_RESOLUTION|>--- conflicted
+++ resolved
@@ -2,17 +2,6 @@
 
 set -exo pipefail
 
-<<<<<<< HEAD
-if [[ "$(uname -s)" == 'Darwin' ]]; then
-    case "${TOXENV}" in
-        py27) MACPYTHON=2.7.16 ;;
-        py34) MACPYTHON=3.4.4 ;;  # last binary release
-        py35) MACPYTHON=3.5.4 ;;  # last binary release
-        py36) MACPYTHON=3.6.8 ;;  # last binary release
-        py37) MACPYTHON=3.7.4 ;;
-    esac
-=======
->>>>>>> 20012929
 
 install_mac_python() {
     local FULL=$1
@@ -36,11 +25,11 @@
 if [[ "$(uname -s)" == 'Darwin' ]]; then
     # Mac OS setup.
     case "${NOX_SESSION}" in
-        test-2.7) MACPYTHON=2.7.15 ;;
-        test-3.4) MACPYTHON=3.4.4 ;;
-        test-3.5) MACPYTHON=3.5.4 ;;
-        test-3.6) MACPYTHON=3.6.7 ;;
-        test-3.7) MACPYTHON=3.7.1 ;;
+        test-2.7) MACPYTHON=2.7.16 ;;
+        test-3.4) MACPYTHON=3.4.4 ;;  # last binary release
+        test-3.5) MACPYTHON=3.5.4 ;;  # last binary release
+        test-3.6) MACPYTHON=3.6.8 ;;  # last binary release
+        test-3.7) MACPYTHON=3.7.4 ;;
     esac
 
     # Install additional versions as needed.
