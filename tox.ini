[tox]
<<<<<<< HEAD
envlist = flake8-py3, py27, py34, py35, py36, py37, py38, pypy, pypy3, py{27,37}-nobrotli

# PEP 518 support
isolated_build = True
=======
envlist = flake8-py3, py27, py34, py35, py36, py37, py38, pypy, py{27,37}-nobrotli, py{27,37}-google-brotli
>>>>>>> 64e413f1

[testenv]
deps= -r{toxinidir}/dev-requirements.txt
extras = socks,secure,brotli
commands =
    # Print out the python version and bitness
    pip --version
    python --version
    python -c "import struct; print(struct.calcsize('P') * 8)"
    python -m OpenSSL.debug
    pytest -r a --tb=native --cov={envsitepackagesdir}/urllib3 {posargs}
    coverage xml
    python cleancov.py coverage.xml
setenv =
    PYTHONWARNINGS=always::DeprecationWarning
passenv = CFLAGS LDFLAGS TRAVIS APPVEYOR CRYPTOGRAPHY_OSX_NO_LINK_FLAGS TRAVIS_INFRA

<<<<<<< HEAD
[testenv:.package]
deps=
=======
[testenv:py37-google-brotli]
extras = socks,secure
deps =
    {[testenv]deps}
    Brotli

[testenv:py27-google-brotli]
extras = socks,secure
deps =
    {[testenv]deps}
    Brotli
>>>>>>> 64e413f1

[testenv:py27-nobrotli]
extras = socks,secure

[testenv:py37-nobrotli]
extras = socks,secure

[testenv:gae]
basepython = python2.7
deps=
    {[testenv]deps}
commands=
    coverage run --parallel-mode -m pytest -r sx test/appengine {posargs}
    coverage combine
    coverage report -m
setenv =
    GAE_SDK_PATH={env:GAE_SDK_PATH:}
    {[testenv]setenv}
passenv = TRAVIS TRAVIS_INFRA

[testenv:flake8-py3]
basepython = python3
deps=
    flake8
commands=
    flake8 --version
    flake8 setup.py docs dummyserver src test

[testenv:docs]
deps=
    -r{toxinidir}/docs/requirements.txt
commands=
    rm -rf {toxinidir}/docs/_build
    make -C {toxinidir}/docs html
whitelist_externals=
    make
    rm<|MERGE_RESOLUTION|>--- conflicted
+++ resolved
@@ -1,12 +1,8 @@
 [tox]
-<<<<<<< HEAD
-envlist = flake8-py3, py27, py34, py35, py36, py37, py38, pypy, pypy3, py{27,37}-nobrotli
+envlist = flake8-py3, py27, py34, py35, py36, py37, py38, pypy, pypy3, py{27,37}-nobrotli, py{27,37}-google-brotli
 
 # PEP 518 support
 isolated_build = True
-=======
-envlist = flake8-py3, py27, py34, py35, py36, py37, py38, pypy, py{27,37}-nobrotli, py{27,37}-google-brotli
->>>>>>> 64e413f1
 
 [testenv]
 deps= -r{toxinidir}/dev-requirements.txt
@@ -24,10 +20,9 @@
     PYTHONWARNINGS=always::DeprecationWarning
 passenv = CFLAGS LDFLAGS TRAVIS APPVEYOR CRYPTOGRAPHY_OSX_NO_LINK_FLAGS TRAVIS_INFRA
 
-<<<<<<< HEAD
 [testenv:.package]
 deps=
-=======
+
 [testenv:py37-google-brotli]
 extras = socks,secure
 deps =
@@ -39,7 +34,6 @@
 deps =
     {[testenv]deps}
     Brotli
->>>>>>> 64e413f1
 
 [testenv:py27-nobrotli]
 extras = socks,secure
