--- conflicted
+++ resolved
@@ -1,11 +1,7 @@
 [tox]
-<<<<<<< HEAD
 envlist = flake8-py3, py27, py34, py35, py36, py37, py38, pypy, pypy3
 # PEP 518 support
 isolated_build = True
-=======
-envlist = flake8-py3, py27, py34, py35, py36, py37, py38, pypy
->>>>>>> cbe5732a
 
 [testenv]
 deps= -r{toxinidir}/dev-requirements.txt
@@ -16,8 +12,7 @@
     python --version
     python -c "import struct; print(struct.calcsize('P') * 8)"
     python -m OpenSSL.debug
-<<<<<<< HEAD
-    pytest -r sx --tb=native --cov={envsitepackagesdir}/urllib3 {posargs}
+    pytest -r a --tb=native --cov={envsitepackagesdir}/urllib3 {posargs}
     coverage xml
     python cleancov.py coverage.xml
 setenv =
@@ -26,18 +21,6 @@
 
 [testenv:.package]
 deps=
-=======
-    # Inspired from https://github.com/pyca/cryptography
-    # We use parallel mode and then combine here so that coverage.py will take
-    # the paths like .tox/pyXY/lib/pythonX.Y/site-packages/urllib3/__init__.py
-    # and collapse them into src/urllib3/__init__.py.
-    coverage run --parallel-mode -m pytest -r sx test {posargs}
-    coverage combine
-    coverage report -m
-setenv =
-    PYTHONWARNINGS=always::DeprecationWarning
-passenv = CFLAGS LDFLAGS TRAVIS APPVEYOR CRYPTOGRAPHY_OSX_NO_LINK_FLAGS TRAVIS_INFRA
->>>>>>> cbe5732a
 
 [testenv:gae]
 basepython = python2.7
