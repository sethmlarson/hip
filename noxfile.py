--- conflicted
+++ resolved
@@ -1,98 +1,94 @@
-import os
-import shutil
-
-import nox
-
-
-def tests_impl(session, extras="socks,secure,brotli"):
-    # Install deps and the package itself.
-    session.install("-r", "dev-requirements.txt")
-    session.install(".[{extras}]".format(extras=extras))
-
-    # Show the pip version.
-    session.run("pip", "--version")
-    # Print the Python version and bytesize.
-    session.run("python", "--version")
-    session.run("python", "-c", "import struct; print(struct.calcsize('P') * 8)")
-    # Print OpenSSL information.
-    session.run("python", "-m", "OpenSSL.debug")
-
-    session.run(
-        "pytest",
-        "-r",
-<<<<<<< HEAD
-        "a",
-        "--cov=urllib3",
-=======
-        "sx",
-        "--no-success-flaky-report",
->>>>>>> 15e64de5
-        *(session.posargs or ("test/",)),
-        env={"PYTHONWARNINGS": "always::DeprecationWarning"}
-    )
-    session.run("coverage", "xml")
-    session.run("python", "cleancov.py", "coverage.xml")
-
-
-@nox.session(python=["2.7", "3.4", "3.5", "3.6", "3.7", "3.8", "pypy"])
-def test(session):
-    tests_impl(session)
-
-
-@nox.session(python=["2", "3"])
-def google_brotli(session):
-    # https://pypi.org/project/Brotli/ is the Google version of brotli, so
-    # install it separately and don't install our brotli extra (which installs
-    # brotlipy).
-    session.install("brotli")
-    tests_impl(session, extras="socks,secure")
-
-
-@nox.session(python="2.7")
-def app_engine(session):
-    session.install("-r", "dev-requirements.txt")
-    session.install(".")
-    session.run(
-        "coverage",
-        "run",
-        "--parallel-mode",
-        "-m",
-        "pytest",
-        "-r",
-        "sx",
-        "test/appengine",
-        *session.posargs
-    )
-    session.run("coverage", "combine")
-    session.run("coverage", "report", "-m")
-
-
-@nox.session()
-def blacken(session):
-    """Run black code formater."""
-    session.install("black")
-    session.run("black", "src", "dummyserver", "test", "noxfile.py", "setup.py")
-
-    lint(session)
-
-
-@nox.session
-def lint(session):
-    session.install("flake8", "black")
-    session.run("flake8", "--version")
-    session.run("black", "--version")
-    session.run(
-        "black", "--check", "src", "dummyserver", "test", "noxfile.py", "setup.py"
-    )
-    session.run("flake8", "setup.py", "docs", "dummyserver", "src", "test")
-
-
-@nox.session
-def docs(session):
-    session.install("-r", "docs/requirements.txt")
-    session.install(".[socks,secure,brotli]")
-
-    session.chdir("docs")
-    if os.path.exists("_build"):
-        shutil.rmtree("_build")
-    session.run("sphinx-build", "-W", ".", "_build/html")
+import os
+import shutil
+
+import nox
+
+
+def tests_impl(session, extras="socks,secure,brotli"):
+    # Install deps and the package itself.
+    session.install("-r", "dev-requirements.txt")
+    session.install(".[{extras}]".format(extras=extras))
+
+    # Show the pip version.
+    session.run("pip", "--version")
+    # Print the Python version and bytesize.
+    session.run("python", "--version")
+    session.run("python", "-c", "import struct; print(struct.calcsize('P') * 8)")
+    # Print OpenSSL information.
+    session.run("python", "-m", "OpenSSL.debug")
+
+    session.run(
+        "pytest",
+        "-r",
+        "a",
+        "--cov=urllib3",
+        "--no-success-flaky-report",
+        *(session.posargs or ("test/",)),
+        env={"PYTHONWARNINGS": "always::DeprecationWarning"}
+    )
+    session.run("coverage", "xml")
+    session.run("python", "cleancov.py", "coverage.xml")
+
+
+@nox.session(python=["2.7", "3.4", "3.5", "3.6", "3.7", "3.8", "pypy"])
+def test(session):
+    tests_impl(session)
+
+
+@nox.session(python=["2", "3"])
+def google_brotli(session):
+    # https://pypi.org/project/Brotli/ is the Google version of brotli, so
+    # install it separately and don't install our brotli extra (which installs
+    # brotlipy).
+    session.install("brotli")
+    tests_impl(session, extras="socks,secure")
+
+
+@nox.session(python="2.7")
+def app_engine(session):
+    session.install("-r", "dev-requirements.txt")
+    session.install(".")
+    session.run(
+        "coverage",
+        "run",
+        "--parallel-mode",
+        "-m",
+        "pytest",
+        "-r",
+        "sx",
+        "test/appengine",
+        *session.posargs
+    )
+    session.run("coverage", "combine")
+    session.run("coverage", "report", "-m")
+
+
+@nox.session()
+def blacken(session):
+    """Run black code formater."""
+    session.install("black")
+    session.run("black", "src", "dummyserver", "test", "noxfile.py", "setup.py")
+
+    lint(session)
+
+
+@nox.session
+def lint(session):
+    session.install("flake8", "black")
+    session.run("flake8", "--version")
+    session.run("black", "--version")
+    session.run(
+        "black", "--check", "src", "dummyserver", "test", "noxfile.py", "setup.py"
+    )
+    session.run("flake8", "setup.py", "docs", "dummyserver", "src", "test")
+
+
+@nox.session
+def docs(session):
+    session.install("-r", "docs/requirements.txt")
+    session.install(".[socks,secure,brotli]")
+
+    session.chdir("docs")
+    if os.path.exists("_build"):
+        shutil.rmtree("_build")
+    session.run("sphinx-build", "-W", ".", "_build/html")