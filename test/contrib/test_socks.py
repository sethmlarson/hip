--- conflicted
+++ resolved
@@ -404,9 +404,7 @@
         self.assertEqual(response.data, b'')
         self.assertEqual(response.headers['Server'], 'SocksTestServer')
 
-<<<<<<< HEAD
-    @pytest.mark.xfail
-=======
+    @pytest.mark.skip
     def test_socks_with_auth_in_url(self):
         """
         Test when we have auth info in url, i.e.
@@ -446,7 +444,7 @@
         self.assertEqual(response.data, b'')
         self.assertEqual(response.headers['Server'], 'SocksTestServer')
 
->>>>>>> 9782e1f8
+    @pytest.mark.xfail
     def test_socks_with_invalid_password(self):
         def request_handler(listener):
             sock = listener.accept()[0]
