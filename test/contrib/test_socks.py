--- conflicted
+++ resolved
@@ -290,11 +290,7 @@
                     break
 
             self.assertTrue(buf.startswith(b'GET / HTTP/1.1'))
-<<<<<<< HEAD
-            self.assertTrue(b'host: example.com' in buf)
-=======
             self.assertIn(b'Host: example.com', buf)
->>>>>>> e38125db
 
             sock.sendall(b'HTTP/1.1 200 OK\r\n'
                          b'Server: SocksTestServer\r\n'
@@ -599,11 +595,7 @@
                     break
 
             self.assertTrue(buf.startswith(b'GET / HTTP/1.1'))
-<<<<<<< HEAD
-            self.assertTrue(b'host: example.com' in buf)
-=======
             self.assertIn(b'Host: example.com', buf)
->>>>>>> e38125db
 
             sock.sendall(b'HTTP/1.1 200 OK\r\n'
                          b'Server: SocksTestServer\r\n'
