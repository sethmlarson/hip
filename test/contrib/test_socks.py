import threading
import socket

from urllib3.contrib import socks
from urllib3.exceptions import ConnectTimeoutError, NewConnectionError

from dummyserver.server import DEFAULT_CERTS, DEFAULT_CA
from dummyserver.testcase import IPV4SocketDummyServerTestCase

import pytest

try:
    import ssl
    from urllib3.util import ssl_ as better_ssl

    HAS_SSL = True
except ImportError:
    ssl = None
    better_ssl = None
    HAS_SSL = False


<<<<<<< HEAD
pytestmark = pytest.mark.skip("Currently not supporting socks proxies.")

SOCKS_NEGOTIATION_NONE = b'\x00'
SOCKS_NEGOTIATION_PASSWORD = b'\x02'
=======
SOCKS_NEGOTIATION_NONE = b"\x00"
SOCKS_NEGOTIATION_PASSWORD = b"\x02"
>>>>>>> f7a4bed0

SOCKS_VERSION_SOCKS4 = b"\x04"
SOCKS_VERSION_SOCKS5 = b"\x05"


def _get_free_port(host):
    """
    Gets a free port by opening a socket, binding it, checking the assigned
    port, and then closing it.
    """
    s = socket.socket()
    s.bind((host, 0))
    port = s.getsockname()[1]
    s.close()
    return port


def _read_exactly(sock, amt):
    """
    Read *exactly* ``amt`` bytes from the socket ``sock``.
    """
    data = b""

    while amt > 0:
        chunk = sock.recv(amt)
        data += chunk
        amt -= len(chunk)

    return data


def _read_until(sock, char):
    """
    Read from the socket until the character is received.
    """
    chunks = []
    while True:
        chunk = sock.recv(1)
        chunks.append(chunk)
        if chunk == char:
            break

    return b"".join(chunks)


def _address_from_socket(sock):
    """
    Returns the address from the SOCKS socket
    """
    addr_type = sock.recv(1)

    if addr_type == b"\x01":
        ipv4_addr = _read_exactly(sock, 4)
        return socket.inet_ntoa(ipv4_addr)
    elif addr_type == b"\x04":
        ipv6_addr = _read_exactly(sock, 16)
        return socket.inet_ntop(socket.AF_INET6, ipv6_addr)
    elif addr_type == b"\x03":
        addr_len = ord(sock.recv(1))
        return _read_exactly(sock, addr_len)
    else:
        raise RuntimeError("Unexpected addr type: %r" % addr_type)


def handle_socks5_negotiation(sock, negotiate, username=None, password=None):
    """
    Handle the SOCKS5 handshake.

    Returns a generator object that allows us to break the handshake into
    steps so that the test code can intervene at certain useful points.
    """
    received_version = sock.recv(1)
    assert received_version == SOCKS_VERSION_SOCKS5
    nmethods = ord(sock.recv(1))
    methods = _read_exactly(sock, nmethods)

    if negotiate:
        assert SOCKS_NEGOTIATION_PASSWORD in methods
        send_data = SOCKS_VERSION_SOCKS5 + SOCKS_NEGOTIATION_PASSWORD
        sock.sendall(send_data)

        # This is the password negotiation.
        negotiation_version = sock.recv(1)
        assert negotiation_version == b"\x01"
        ulen = ord(sock.recv(1))
        provided_username = _read_exactly(sock, ulen)
        plen = ord(sock.recv(1))
        provided_password = _read_exactly(sock, plen)

        if username == provided_username and password == provided_password:
            sock.sendall(b"\x01\x00")
        else:
            sock.sendall(b"\x01\x01")
            sock.close()
            yield False
            return
    else:
        assert SOCKS_NEGOTIATION_NONE in methods
        send_data = SOCKS_VERSION_SOCKS5 + SOCKS_NEGOTIATION_NONE
        sock.sendall(send_data)

    # Client sends where they want to go.
    received_version = sock.recv(1)
    command = sock.recv(1)
    reserved = sock.recv(1)
    addr = _address_from_socket(sock)
    port = _read_exactly(sock, 2)
    port = (ord(port[0:1]) << 8) + (ord(port[1:2]))

    # Check some basic stuff.
    assert received_version == SOCKS_VERSION_SOCKS5
    assert command == b"\x01"  # Only support connect, not bind.
    assert reserved == b"\x00"

    # Yield the address port tuple.
    succeed = yield addr, port

    if succeed:
        # Hard-coded response for now.
        response = SOCKS_VERSION_SOCKS5 + b"\x00\x00\x01\x7f\x00\x00\x01\xea\x60"
    else:
        # Hard-coded response for now.
        response = SOCKS_VERSION_SOCKS5 + b"\x01\00"

    sock.sendall(response)
    yield True  # Avoid StopIteration exceptions getting fired.


def handle_socks4_negotiation(sock, username=None):
    """
    Handle the SOCKS4 handshake.

    Returns a generator object that allows us to break the handshake into
    steps so that the test code can intervene at certain useful points.
    """
    received_version = sock.recv(1)
    command = sock.recv(1)
    port = _read_exactly(sock, 2)
    port = (ord(port[0:1]) << 8) + (ord(port[1:2]))
    addr = _read_exactly(sock, 4)
    provided_username = _read_until(sock, b"\x00")[:-1]  # Strip trailing null.

    if addr == b"\x00\x00\x00\x01":
        # Magic string: means DNS name.
        addr = _read_until(sock, b"\x00")[:-1]  # Strip trailing null.
    else:
        addr = socket.inet_ntoa(addr)

    # Check some basic stuff.
    assert received_version == SOCKS_VERSION_SOCKS4
    assert command == b"\x01"  # Only support connect, not bind.

    if username is not None and username != provided_username:
        sock.sendall(b"\x00\x5d\x00\x00\x00\x00\x00\x00")
        sock.close()
        yield False
        return

    # Yield the address port tuple.
    succeed = yield addr, port

    if succeed:
        response = b"\x00\x5a\xea\x60\x7f\x00\x00\x01"
    else:
        response = b"\x00\x5b\x00\x00\x00\x00\x00\x00"

    sock.sendall(response)
    yield True  # Avoid StopIteration exceptions getting fired.


class TestSOCKSProxyManager(object):
    def test_invalid_socks_version_is_valueerror(self):
        with pytest.raises(ValueError) as e:
            socks.SOCKSProxyManager(proxy_url="http://example.org")
        assert "Unable to determine SOCKS version" in e.value.args[0]


class TestSOCKS5Proxy(IPV4SocketDummyServerTestCase):
    """
    Test the SOCKS proxy in SOCKS5 mode.
    """

    def test_basic_request(self):
        def request_handler(listener):
            sock = listener.accept()[0]

            handler = handle_socks5_negotiation(sock, negotiate=False)
            addr, port = next(handler)

            self.assertEqual(addr, "16.17.18.19")
            self.assertEqual(port, 80)
            handler.send(True)

            while True:
                buf = sock.recv(65535)
                if buf.endswith(b"\r\n\r\n"):
                    break

            sock.sendall(
                b"HTTP/1.1 200 OK\r\n"
                b"Server: SocksTestServer\r\n"
                b"Content-Length: 0\r\n"
                b"\r\n"
            )
            sock.close()

        self._start_server(request_handler)
        proxy_url = "socks5://%s:%s" % (self.host, self.port)
        pm = socks.SOCKSProxyManager(proxy_url)
        self.addCleanup(pm.clear)
        response = pm.request("GET", "http://16.17.18.19")

        self.assertEqual(response.status, 200)
        self.assertEqual(response.data, b"")
        self.assertEqual(response.headers["Server"], "SocksTestServer")

    def test_local_dns(self):
        def request_handler(listener):
            sock = listener.accept()[0]

            handler = handle_socks5_negotiation(sock, negotiate=False)
            addr, port = next(handler)

            self.assertIn(addr, ["127.0.0.1", "::1"])
            self.assertEqual(port, 80)
            handler.send(True)

            while True:
                buf = sock.recv(65535)
                if buf.endswith(b"\r\n\r\n"):
                    break

            sock.sendall(
                b"HTTP/1.1 200 OK\r\n"
                b"Server: SocksTestServer\r\n"
                b"Content-Length: 0\r\n"
                b"\r\n"
            )
            sock.close()

        self._start_server(request_handler)
        proxy_url = "socks5://%s:%s" % (self.host, self.port)
        pm = socks.SOCKSProxyManager(proxy_url)
        self.addCleanup(pm.clear)
        response = pm.request("GET", "http://localhost")

        self.assertEqual(response.status, 200)
        self.assertEqual(response.data, b"")
        self.assertEqual(response.headers["Server"], "SocksTestServer")

    def test_correct_header_line(self):
        def request_handler(listener):
            sock = listener.accept()[0]

            handler = handle_socks5_negotiation(sock, negotiate=False)
            addr, port = next(handler)

            self.assertEqual(addr, b"example.com")
            self.assertEqual(port, 80)
            handler.send(True)

            buf = b""
            while True:
                buf += sock.recv(65535)
                if buf.endswith(b"\r\n\r\n"):
                    break

            self.assertTrue(buf.startswith(b"GET / HTTP/1.1"))
            self.assertIn(b"Host: example.com", buf)

            sock.sendall(
                b"HTTP/1.1 200 OK\r\n"
                b"Server: SocksTestServer\r\n"
                b"Content-Length: 0\r\n"
                b"\r\n"
            )
            sock.close()

        self._start_server(request_handler)
        proxy_url = "socks5h://%s:%s" % (self.host, self.port)
        pm = socks.SOCKSProxyManager(proxy_url)
        self.addCleanup(pm.clear)
        response = pm.request("GET", "http://example.com")
        self.assertEqual(response.status, 200)

    def test_connection_timeouts(self):
        event = threading.Event()

        def request_handler(listener):
            event.wait()

        self._start_server(request_handler)
        proxy_url = "socks5h://%s:%s" % (self.host, self.port)
        pm = socks.SOCKSProxyManager(proxy_url)
        self.addCleanup(pm.clear)

        self.assertRaises(
            ConnectTimeoutError,
            pm.request,
            "GET",
            "http://example.com",
            timeout=0.001,
            retries=False,
        )
        event.set()

    def test_connection_failure(self):
        event = threading.Event()

        def request_handler(listener):
            listener.close()
            event.set()

        self._start_server(request_handler)
        proxy_url = "socks5h://%s:%s" % (self.host, self.port)
        pm = socks.SOCKSProxyManager(proxy_url)
        self.addCleanup(pm.clear)

        event.wait()
        self.assertRaises(
            NewConnectionError, pm.request, "GET", "http://example.com", retries=False
        )

    def test_proxy_rejection(self):
        evt = threading.Event()

        def request_handler(listener):
            sock = listener.accept()[0]

            handler = handle_socks5_negotiation(sock, negotiate=False)
            addr, port = next(handler)
            handler.send(False)

            evt.wait()
            sock.close()

        self._start_server(request_handler)
        proxy_url = "socks5h://%s:%s" % (self.host, self.port)
        pm = socks.SOCKSProxyManager(proxy_url)
        self.addCleanup(pm.clear)

        self.assertRaises(
            NewConnectionError, pm.request, "GET", "http://example.com", retries=False
        )
        evt.set()

    def test_socks_with_password(self):
        def request_handler(listener):
            sock = listener.accept()[0]

            handler = handle_socks5_negotiation(
                sock, negotiate=True, username=b"user", password=b"pass"
            )
            addr, port = next(handler)

            self.assertEqual(addr, "16.17.18.19")
            self.assertEqual(port, 80)
            handler.send(True)

            while True:
                buf = sock.recv(65535)
                if buf.endswith(b"\r\n\r\n"):
                    break

            sock.sendall(
                b"HTTP/1.1 200 OK\r\n"
                b"Server: SocksTestServer\r\n"
                b"Content-Length: 0\r\n"
                b"\r\n"
            )
            sock.close()

        self._start_server(request_handler)
        proxy_url = "socks5://%s:%s" % (self.host, self.port)
        pm = socks.SOCKSProxyManager(proxy_url, username="user", password="pass")
        self.addCleanup(pm.clear)

        response = pm.request("GET", "http://16.17.18.19")

        self.assertEqual(response.status, 200)
        self.assertEqual(response.data, b"")
        self.assertEqual(response.headers["Server"], "SocksTestServer")

    def test_socks_with_auth_in_url(self):
        """
        Test when we have auth info in url, i.e.
        socks5://user:pass@host:port and no username/password as params
        """

        def request_handler(listener):
            sock = listener.accept()[0]

            handler = handle_socks5_negotiation(
                sock, negotiate=True, username=b"user", password=b"pass"
            )
            addr, port = next(handler)

            self.assertEqual(addr, "16.17.18.19")
            self.assertEqual(port, 80)
            handler.send(True)

            while True:
                buf = sock.recv(65535)
                if buf.endswith(b"\r\n\r\n"):
                    break

            sock.sendall(
                b"HTTP/1.1 200 OK\r\n"
                b"Server: SocksTestServer\r\n"
                b"Content-Length: 0\r\n"
                b"\r\n"
            )
            sock.close()

        self._start_server(request_handler)
        proxy_url = "socks5://user:pass@%s:%s" % (self.host, self.port)
        pm = socks.SOCKSProxyManager(proxy_url)
        self.addCleanup(pm.clear)

        response = pm.request("GET", "http://16.17.18.19")

        self.assertEqual(response.status, 200)
        self.assertEqual(response.data, b"")
        self.assertEqual(response.headers["Server"], "SocksTestServer")

    def test_socks_with_invalid_password(self):
        def request_handler(listener):
            sock = listener.accept()[0]

            handler = handle_socks5_negotiation(
                sock, negotiate=True, username=b"user", password=b"pass"
            )
            next(handler)

        self._start_server(request_handler)
        proxy_url = "socks5h://%s:%s" % (self.host, self.port)
        pm = socks.SOCKSProxyManager(proxy_url, username="user", password="badpass")
        self.addCleanup(pm.clear)

        try:
            pm.request("GET", "http://example.com", retries=False)
        except NewConnectionError as e:
            self.assertIn("SOCKS5 authentication failed", str(e))
        else:
            self.fail("Did not raise")

    def test_source_address_works(self):
        expected_port = _get_free_port(self.host)

        def request_handler(listener):
            sock = listener.accept()[0]
            self.assertEqual(sock.getpeername()[0], "127.0.0.1")
            self.assertEqual(sock.getpeername()[1], expected_port)

            handler = handle_socks5_negotiation(sock, negotiate=False)
            addr, port = next(handler)

            self.assertEqual(addr, "16.17.18.19")
            self.assertEqual(port, 80)
            handler.send(True)

            while True:
                buf = sock.recv(65535)
                if buf.endswith(b"\r\n\r\n"):
                    break

            sock.sendall(
                b"HTTP/1.1 200 OK\r\n"
                b"Server: SocksTestServer\r\n"
                b"Content-Length: 0\r\n"
                b"\r\n"
            )
            sock.close()

        self._start_server(request_handler)
        proxy_url = "socks5://%s:%s" % (self.host, self.port)
        pm = socks.SOCKSProxyManager(
            proxy_url, source_address=("127.0.0.1", expected_port)
        )
        self.addCleanup(pm.clear)
        response = pm.request("GET", "http://16.17.18.19")
        self.assertEqual(response.status, 200)


class TestSOCKS4Proxy(IPV4SocketDummyServerTestCase):
    """
    Test the SOCKS proxy in SOCKS4 mode.

    Has relatively fewer tests than the SOCKS5 case, mostly because once the
    negotiation is done the two cases behave identically.
    """

    def test_basic_request(self):
        def request_handler(listener):
            sock = listener.accept()[0]

            handler = handle_socks4_negotiation(sock)
            addr, port = next(handler)

            self.assertEqual(addr, "16.17.18.19")
            self.assertEqual(port, 80)
            handler.send(True)

            while True:
                buf = sock.recv(65535)
                if buf.endswith(b"\r\n\r\n"):
                    break

            sock.sendall(
                b"HTTP/1.1 200 OK\r\n"
                b"Server: SocksTestServer\r\n"
                b"Content-Length: 0\r\n"
                b"\r\n"
            )
            sock.close()

        self._start_server(request_handler)
        proxy_url = "socks4://%s:%s" % (self.host, self.port)
        pm = socks.SOCKSProxyManager(proxy_url)
        self.addCleanup(pm.clear)
        response = pm.request("GET", "http://16.17.18.19")

        self.assertEqual(response.status, 200)
        self.assertEqual(response.headers["Server"], "SocksTestServer")
        self.assertEqual(response.data, b"")

    def test_local_dns(self):
        def request_handler(listener):
            sock = listener.accept()[0]

            handler = handle_socks4_negotiation(sock)
            addr, port = next(handler)

            self.assertEqual(addr, "127.0.0.1")
            self.assertEqual(port, 80)
            handler.send(True)

            while True:
                buf = sock.recv(65535)
                if buf.endswith(b"\r\n\r\n"):
                    break

            sock.sendall(
                b"HTTP/1.1 200 OK\r\n"
                b"Server: SocksTestServer\r\n"
                b"Content-Length: 0\r\n"
                b"\r\n"
            )
            sock.close()

        self._start_server(request_handler)
        proxy_url = "socks4://%s:%s" % (self.host, self.port)
        pm = socks.SOCKSProxyManager(proxy_url)
        self.addCleanup(pm.clear)
        response = pm.request("GET", "http://localhost")

        self.assertEqual(response.status, 200)
        self.assertEqual(response.headers["Server"], "SocksTestServer")
        self.assertEqual(response.data, b"")

    def test_correct_header_line(self):
        def request_handler(listener):
            sock = listener.accept()[0]

            handler = handle_socks4_negotiation(sock)
            addr, port = next(handler)

            self.assertEqual(addr, b"example.com")
            self.assertEqual(port, 80)
            handler.send(True)

            buf = b""
            while True:
                buf += sock.recv(65535)
                if buf.endswith(b"\r\n\r\n"):
                    break

            self.assertTrue(buf.startswith(b"GET / HTTP/1.1"))
            self.assertIn(b"Host: example.com", buf)

            sock.sendall(
                b"HTTP/1.1 200 OK\r\n"
                b"Server: SocksTestServer\r\n"
                b"Content-Length: 0\r\n"
                b"\r\n"
            )
            sock.close()

        self._start_server(request_handler)
        proxy_url = "socks4a://%s:%s" % (self.host, self.port)
        pm = socks.SOCKSProxyManager(proxy_url)
        self.addCleanup(pm.clear)
        response = pm.request("GET", "http://example.com")
        self.assertEqual(response.status, 200)

    def test_proxy_rejection(self):
        evt = threading.Event()

        def request_handler(listener):
            sock = listener.accept()[0]

            handler = handle_socks4_negotiation(sock)
            addr, port = next(handler)
            handler.send(False)

            evt.wait()
            sock.close()

        self._start_server(request_handler)
        proxy_url = "socks4a://%s:%s" % (self.host, self.port)
        pm = socks.SOCKSProxyManager(proxy_url)
        self.addCleanup(pm.clear)

        self.assertRaises(
            NewConnectionError, pm.request, "GET", "http://example.com", retries=False
        )
        evt.set()

    def test_socks4_with_username(self):
        def request_handler(listener):
            sock = listener.accept()[0]

            handler = handle_socks4_negotiation(sock, username=b"user")
            addr, port = next(handler)

            self.assertEqual(addr, "16.17.18.19")
            self.assertEqual(port, 80)
            handler.send(True)

            while True:
                buf = sock.recv(65535)
                if buf.endswith(b"\r\n\r\n"):
                    break

            sock.sendall(
                b"HTTP/1.1 200 OK\r\n"
                b"Server: SocksTestServer\r\n"
                b"Content-Length: 0\r\n"
                b"\r\n"
            )
            sock.close()

        self._start_server(request_handler)
        proxy_url = "socks4://%s:%s" % (self.host, self.port)
        pm = socks.SOCKSProxyManager(proxy_url, username="user")
        self.addCleanup(pm.clear)
        response = pm.request("GET", "http://16.17.18.19")

        self.assertEqual(response.status, 200)
        self.assertEqual(response.data, b"")
        self.assertEqual(response.headers["Server"], "SocksTestServer")

    def test_socks_with_invalid_username(self):
        def request_handler(listener):
            sock = listener.accept()[0]

            handler = handle_socks4_negotiation(sock, username=b"user")
            next(handler)

        self._start_server(request_handler)
        proxy_url = "socks4a://%s:%s" % (self.host, self.port)
        pm = socks.SOCKSProxyManager(proxy_url, username="baduser")
        self.addCleanup(pm.clear)

        try:
            pm.request("GET", "http://example.com", retries=False)
        except NewConnectionError as e:
            self.assertIn("different user-ids", str(e))
        else:
            self.fail("Did not raise")


class TestSOCKSWithTLS(IPV4SocketDummyServerTestCase):
    """
    Test that TLS behaves properly for SOCKS proxies.
    """

<<<<<<< HEAD
    @pytest.mark.skipif(not HAS_SSL, reason='No TLS available')
=======
    @pytest.mark.skipif(not HAS_SSL, reason="No TLS available")
>>>>>>> f7a4bed0
    def test_basic_request(self):
        def request_handler(listener):
            sock = listener.accept()[0]

            handler = handle_socks5_negotiation(sock, negotiate=False)
            addr, port = next(handler)

            self.assertEqual(addr, b"localhost")
            self.assertEqual(port, 443)
            handler.send(True)

            # Wrap in TLS
            context = better_ssl.SSLContext(ssl.PROTOCOL_SSLv23)
            context.load_cert_chain(DEFAULT_CERTS["certfile"], DEFAULT_CERTS["keyfile"])
            tls = context.wrap_socket(sock, server_side=True)
            buf = b""

            while True:
                buf += tls.recv(65535)
                if buf.endswith(b"\r\n\r\n"):
                    break

            self.assertTrue(buf.startswith(b"GET / HTTP/1.1\r\n"))

            tls.sendall(
                b"HTTP/1.1 200 OK\r\n"
                b"Server: SocksTestServer\r\n"
                b"Content-Length: 0\r\n"
                b"\r\n"
            )
            tls.close()
            sock.close()

        self._start_server(request_handler)
        proxy_url = "socks5h://%s:%s" % (self.host, self.port)
        pm = socks.SOCKSProxyManager(proxy_url, ca_certs=DEFAULT_CA)
        self.addCleanup(pm.clear)
        response = pm.request("GET", "https://localhost")

        self.assertEqual(response.status, 200)
        self.assertEqual(response.data, b"")
        self.assertEqual(response.headers["Server"], "SocksTestServer")<|MERGE_RESOLUTION|>--- conflicted
+++ resolved
@@ -20,15 +20,10 @@
     HAS_SSL = False
 
 
-<<<<<<< HEAD
 pytestmark = pytest.mark.skip("Currently not supporting socks proxies.")
 
-SOCKS_NEGOTIATION_NONE = b'\x00'
-SOCKS_NEGOTIATION_PASSWORD = b'\x02'
-=======
 SOCKS_NEGOTIATION_NONE = b"\x00"
 SOCKS_NEGOTIATION_PASSWORD = b"\x02"
->>>>>>> f7a4bed0
 
 SOCKS_VERSION_SOCKS4 = b"\x04"
 SOCKS_VERSION_SOCKS5 = b"\x05"
@@ -706,11 +701,7 @@
     Test that TLS behaves properly for SOCKS proxies.
     """
 
-<<<<<<< HEAD
-    @pytest.mark.skipif(not HAS_SSL, reason='No TLS available')
-=======
     @pytest.mark.skipif(not HAS_SSL, reason="No TLS available")
->>>>>>> f7a4bed0
     def test_basic_request(self):
         def request_handler(listener):
             sock = listener.accept()[0]
