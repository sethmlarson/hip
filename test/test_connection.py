import datetime
import mock

import h11
import pytest

from urllib3.base import Request
from urllib3._sync.connection import _request_bytes_iterable, RECENT_DATE
from urllib3.util.ssl_ import CertificateError, match_hostname


class TestConnection(object):
    """
    Tests in this suite should not make any network requests or connections.
    """

    def test_match_hostname_no_cert(self):
        cert = None
        asserted_hostname = "foo"
        with pytest.raises(ValueError):
            match_hostname(cert, asserted_hostname)

    def test_match_hostname_empty_cert(self):
        cert = {}
        asserted_hostname = "foo"
        with pytest.raises(ValueError):
            match_hostname(cert, asserted_hostname)

    def test_match_hostname_match(self):
        cert = {"subjectAltName": [("DNS", "foo")]}
        asserted_hostname = "foo"
        match_hostname(cert, asserted_hostname)

    def test_match_hostname_mismatch(self):
        cert = {"subjectAltName": [("DNS", "foo")]}
        asserted_hostname = "bar"
        try:
<<<<<<< HEAD
            with mock.patch("urllib3.util.ssl_.log.error") as mock_log:
                match_hostname(cert, asserted_hostname)
=======
            with mock.patch("urllib3.connection.log.warning") as mock_log:
                _match_hostname(cert, asserted_hostname)
>>>>>>> deb21bc8
        except CertificateError as e:
            assert "hostname 'bar' doesn't match 'foo'" in str(e)
            mock_log.assert_called_once_with(
                "Certificate did not match expected hostname: %s. " "Certificate: %s",
                "bar",
                {"subjectAltName": [("DNS", "foo")]},
            )
            assert e._peer_cert == cert

    def test_recent_date(self):
        # This test is to make sure that the RECENT_DATE value
        # doesn't get too far behind what the current date is.
        # When this test fails update urllib3.connection.RECENT_DATE
        # according to the rules defined in that file.
        two_years = datetime.timedelta(days=365 * 2)
        assert RECENT_DATE > (datetime.datetime.today() - two_years).date()

    def test_request_bytes_iterable(self):
        # Assert that we send the first set of body bytes with the request packet.
        body_bytes = [b"Hello, ", b"world!"]
        body_size = 13
        request = Request(
            method=b"POST",
            target="post",
            body=body_bytes,
            headers={"Content-Length": body_size},
        )
        request.add_host("httpbin.org", port=80, scheme="http")
        state_machine = h11.Connection(our_role=h11.CLIENT)
        iterable = _request_bytes_iterable(request, state_machine)
        first_packet, second_packet = next(iterable), next(iterable)
        assert request.method in first_packet
        assert body_bytes[0] in first_packet
        assert body_bytes[1] in second_packet
        with pytest.raises(StopIteration):
            next(iterable)<|MERGE_RESOLUTION|>--- conflicted
+++ resolved
@@ -35,13 +35,8 @@
         cert = {"subjectAltName": [("DNS", "foo")]}
         asserted_hostname = "bar"
         try:
-<<<<<<< HEAD
-            with mock.patch("urllib3.util.ssl_.log.error") as mock_log:
+            with mock.patch("urllib3.util.ssl_.log.warning") as mock_log:
                 match_hostname(cert, asserted_hostname)
-=======
-            with mock.patch("urllib3.connection.log.warning") as mock_log:
-                _match_hostname(cert, asserted_hostname)
->>>>>>> deb21bc8
         except CertificateError as e:
             assert "hostname 'bar' doesn't match 'foo'" in str(e)
             mock_log.assert_called_once_with(
