from __future__ import absolute_import

import ssl
import pytest

from urllib3.base import Response
from urllib3.connectionpool import (
    connection_from_url,
    HTTPConnectionPool,
    HTTPSConnectionPool,
)
from urllib3._sync.connection import HTTP1Connection
from urllib3.response import HTTPResponse
from urllib3.util.timeout import Timeout
from urllib3.packages.six.moves.queue import Empty
from urllib3.packages.ssl_match_hostname import CertificateError
from urllib3.exceptions import (
    ClosedPoolError,
    EmptyPoolError,
    LocationValueError,
    MaxRetryError,
    ProtocolError,
    SSLError,
    TimeoutError,
)

from io import BytesIO
from socket import error as SocketError
from ssl import SSLError as BaseSSLError

from dummyserver.server import DEFAULT_CA

import h11


class HTTPUnixConnection(HTTP1Connection):
    def __init__(self, host, timeout=60, **kwargs):
        super(HTTPUnixConnection, self).__init__("localhost")
        self.unix_socket = host
        self.timeout = timeout
        self.sock = None


class HTTPUnixConnectionPool(HTTPConnectionPool):
    scheme = "http+unix"
    ConnectionCls = HTTPUnixConnection


class TestConnectionPool(object):
    """
    Tests in this suite should exercise the ConnectionPool functionality
    without actually making any network requests or connections.
    """

    @pytest.mark.parametrize(
        "a, b",
        [
            ("http://google.com/", "/"),
            ("http://google.com/", "http://google.com/"),
            ("http://google.com/", "http://google.com"),
            ("http://google.com/", "http://google.com/abra/cadabra"),
            ("http://google.com:42/", "http://google.com:42/abracadabra"),
            # Test comparison using default ports
            ("http://google.com:80/", "http://google.com/abracadabra"),
            ("http://google.com/", "http://google.com:80/abracadabra"),
            ("https://google.com:443/", "https://google.com/abracadabra"),
            ("https://google.com/", "https://google.com:443/abracadabra"),
            (
                "http://[2607:f8b0:4005:805::200e%25eth0]/",
                "http://[2607:f8b0:4005:805::200e%eth0]/",
            ),
            (
                "https://[2607:f8b0:4005:805::200e%25eth0]:443/",
                "https://[2607:f8b0:4005:805::200e%eth0]:443/",
            ),
            ("http://[::1]/", "http://[::1]"),
            (
                "http://[2001:558:fc00:200:f816:3eff:fef9:b954%lo]/",
                "http://[2001:558:fc00:200:f816:3eff:fef9:b954%25lo]",
            ),
        ],
    )
    def test_same_host(self, a, b):
        with connection_from_url(a) as c:
            assert c.is_same_host(b)

    @pytest.mark.parametrize(
        "a, b",
        [
            ("https://google.com/", "http://google.com/"),
            ("http://google.com/", "https://google.com/"),
            ("http://yahoo.com/", "http://google.com/"),
            ("http://google.com:42", "https://google.com/abracadabra"),
            ("http://google.com", "https://google.net/"),
            # Test comparison with default ports
            ("http://google.com:42", "http://google.com"),
            ("https://google.com:42", "https://google.com"),
            ("http://google.com:443", "http://google.com"),
            ("https://google.com:80", "https://google.com"),
            ("http://google.com:443", "https://google.com"),
            ("https://google.com:80", "http://google.com"),
            ("https://google.com:443", "http://google.com"),
            ("http://google.com:80", "https://google.com"),
            # Zone identifiers are unique connection end points and should
            # never be equivalent.
            ("http://[dead::beef]", "https://[dead::beef%en5]/"),
        ],
    )
    def test_not_same_host(self, a, b):
        with connection_from_url(a) as c:
            assert not c.is_same_host(b)

        with connection_from_url(b) as c:
            assert not c.is_same_host(a)

    @pytest.mark.parametrize(
        "a, b",
        [
            ("google.com", "/"),
            ("google.com", "http://google.com/"),
            ("google.com", "http://google.com"),
            ("google.com", "http://google.com/abra/cadabra"),
            # Test comparison using default ports
            ("google.com", "http://google.com:80/abracadabra"),
        ],
    )
    def test_same_host_no_port_http(self, a, b):
        # This test was introduced in #801 to deal with the fact that urllib3
        # never initializes ConnectionPool objects with port=None.
        with HTTPConnectionPool(a) as c:
            assert c.is_same_host(b)

    @pytest.mark.parametrize(
        "a, b",
        [
            ("google.com", "/"),
            ("google.com", "https://google.com/"),
            ("google.com", "https://google.com"),
            ("google.com", "https://google.com/abra/cadabra"),
            # Test comparison using default ports
            ("google.com", "https://google.com:443/abracadabra"),
        ],
    )
    def test_same_host_no_port_https(self, a, b):
        # This test was introduced in #801 to deal with the fact that urllib3
        # never initializes ConnectionPool objects with port=None.
        with HTTPSConnectionPool(a) as c:
            assert c.is_same_host(b)

    @pytest.mark.parametrize(
        "a, b",
        [
            ("google.com", "https://google.com/"),
            ("yahoo.com", "http://google.com/"),
            ("google.com", "https://google.net/"),
            ("google.com", "http://google.com./"),
        ],
    )
    def test_not_same_host_no_port_http(self, a, b):
        with HTTPConnectionPool(a) as c:
            assert not c.is_same_host(b)

        with HTTPConnectionPool(b) as c:
            assert not c.is_same_host(a)

    @pytest.mark.parametrize(
        "a, b",
        [
            ("google.com", "http://google.com/"),
            ("yahoo.com", "https://google.com/"),
            ("google.com", "https://google.net/"),
            ("google.com", "https://google.com./"),
        ],
    )
    def test_not_same_host_no_port_https(self, a, b):
        with HTTPSConnectionPool(a) as c:
            assert not c.is_same_host(b)

        with HTTPSConnectionPool(b) as c:
            assert not c.is_same_host(a)

    @pytest.mark.parametrize(
        "a, b",
        [
            ("%2Fvar%2Frun%2Fdocker.sock", "http+unix://%2Fvar%2Frun%2Fdocker.sock"),
            ("%2Fvar%2Frun%2Fdocker.sock", "http+unix://%2Fvar%2Frun%2Fdocker.sock/"),
            (
                "%2Fvar%2Frun%2Fdocker.sock",
                "http+unix://%2Fvar%2Frun%2Fdocker.sock/abracadabra",
            ),
            ("%2Ftmp%2FTEST.sock", "http+unix://%2Ftmp%2FTEST.sock"),
            ("%2Ftmp%2FTEST.sock", "http+unix://%2Ftmp%2FTEST.sock/"),
            ("%2Ftmp%2FTEST.sock", "http+unix://%2Ftmp%2FTEST.sock/abracadabra"),
        ],
    )
    def test_same_host_custom_protocol(self, a, b):
        with HTTPUnixConnectionPool(a) as c:
            assert c.is_same_host(b)

    @pytest.mark.parametrize(
        "a, b",
        [
            ("%2Ftmp%2Ftest.sock", "http+unix://%2Ftmp%2FTEST.sock"),
            ("%2Ftmp%2Ftest.sock", "http+unix://%2Ftmp%2FTEST.sock/"),
            ("%2Ftmp%2Ftest.sock", "http+unix://%2Ftmp%2FTEST.sock/abracadabra"),
            ("%2Fvar%2Frun%2Fdocker.sock", "http+unix://%2Ftmp%2FTEST.sock"),
        ],
    )
    def test_not_same_host_custom_protocol(self, a, b):
        with HTTPUnixConnectionPool(a) as c:
            assert not c.is_same_host(b)

    def test_max_connections(self):
        with HTTPConnectionPool(host="localhost", maxsize=1, block=True) as pool:
            pool._get_conn(timeout=0.01)

            with pytest.raises(EmptyPoolError):
                pool._get_conn(timeout=0.01)

            with pytest.raises(EmptyPoolError):
                pool.request("GET", "/", pool_timeout=0.01)

            assert pool.num_connections == 1

    def test_pool_edgecases(self):
        with HTTPConnectionPool(host="localhost", maxsize=1, block=False) as pool:
            conn1 = pool._get_conn()
            conn2 = pool._get_conn()  # New because block=False

            pool._put_conn(conn1)
            pool._put_conn(conn2)  # Should be discarded

            assert conn1 == pool._get_conn()
            assert conn2 != pool._get_conn()

            assert pool.num_connections == 3

    def test_exception_str(self):
        assert (
            str(EmptyPoolError(HTTPConnectionPool(host="localhost"), "Test."))
            == "HTTPConnectionPool(host='localhost', port=None): Test."
        )

    def test_retry_exception_str(self):
        assert (
            str(MaxRetryError(HTTPConnectionPool(host="localhost"), "Test.", None))
            == "HTTPConnectionPool(host='localhost', port=None): "
            "Max retries exceeded with url: Test. (Caused by None)"
        )

        err = SocketError("Test")

        # using err.__class__ here, as socket.error is an alias for OSError
        # since Py3.3 and gets printed as this
        assert (
            str(MaxRetryError(HTTPConnectionPool(host="localhost"), "Test.", err))
            == "HTTPConnectionPool(host='localhost', port=None): "
            "Max retries exceeded with url: Test. "
            "(Caused by %r)" % err
        )

    def test_pool_size(self):
        POOL_SIZE = 1
        with HTTPConnectionPool(
            host="localhost", maxsize=POOL_SIZE, block=True
        ) as pool:

            def _raise(ex, *args):
                raise ex(*args)

            def _test(exception, expect, reason=None):
                pool._make_request = lambda *args, **kwargs: _raise(exception)
                with pytest.raises(expect) as excinfo:
                    pool.request("GET", "/")
                if reason is not None:
                    assert isinstance(excinfo.value.reason, reason)
                assert pool.pool.qsize() == POOL_SIZE

            # Make sure that all of the exceptions return the connection
            # to the pool
            _test(Empty, EmptyPoolError)
            _test(BaseSSLError, MaxRetryError, SSLError)
            _test(CertificateError, MaxRetryError, SSLError)

            # The pool should never be empty, and with these two exceptions
            # being raised, a retry will be triggered, but that retry will
            # fail, eventually raising MaxRetryError, not EmptyPoolError
<<<<<<< HEAD
            # See: https://github.com/shazow/urllib3/issues/76
            pool._make_request = lambda *args, **kwargs: _raise(
                h11.RemoteProtocolError, ""
            )
=======
            # See: https://github.com/urllib3/urllib3/issues/76
            pool._make_request = lambda *args, **kwargs: _raise(HTTPException)
>>>>>>> 11d68efa
            with pytest.raises(MaxRetryError):
                pool.request("GET", "/", retries=1, pool_timeout=0.01)
            assert pool.pool.qsize() == POOL_SIZE

    def test_pool_close(self):
        pool = connection_from_url("http://google.com:80")

        # Populate with some connections
        conn1 = pool._get_conn()
        conn2 = pool._get_conn()
        conn3 = pool._get_conn()
        pool._put_conn(conn1)
        pool._put_conn(conn2)

        old_pool_queue = pool.pool

        pool.close()
        assert pool.pool is None

        with pytest.raises(ClosedPoolError):
            pool._get_conn()

        pool._put_conn(conn3)

        with pytest.raises(ClosedPoolError):
            pool._get_conn()

        with pytest.raises(Empty):
            old_pool_queue.get(block=False)

    def test_pool_close_twice(self):
        pool = connection_from_url("http://google.com:80")

        # Populate with some connections
        conn1 = pool._get_conn()
        conn2 = pool._get_conn()
        pool._put_conn(conn1)
        pool._put_conn(conn2)

        pool.close()
        assert pool.pool is None

        try:
            pool.close()
        except AttributeError:
            pytest.fail("Pool of the ConnectionPool is None and has no attribute get.")

    def test_pool_timeouts(self):
        with HTTPConnectionPool(host="localhost") as pool:
            conn = pool._new_conn()
            assert conn.__class__ == HTTP1Connection
            assert pool.timeout.__class__ == Timeout
            assert pool.timeout._read == Timeout.DEFAULT_TIMEOUT
            assert pool.timeout._connect == Timeout.DEFAULT_TIMEOUT
            assert pool.timeout.total is None

        with HTTPConnectionPool(host="localhost", timeout=3) as pool:
            assert pool.timeout._read == 3
            assert pool.timeout._connect == 3
            assert pool.timeout.total is None

    def test_no_host(self):
        with pytest.raises(LocationValueError):
            HTTPConnectionPool(None)

    def test_contextmanager(self):
        with connection_from_url("http://google.com:80") as pool:
            # Populate with some connections
            conn1 = pool._get_conn()
            conn2 = pool._get_conn()
            conn3 = pool._get_conn()
            pool._put_conn(conn1)
            pool._put_conn(conn2)

            old_pool_queue = pool.pool

        assert pool.pool is None
        with pytest.raises(ClosedPoolError):
            pool._get_conn()

        pool._put_conn(conn3)
        with pytest.raises(ClosedPoolError):
            pool._get_conn()
        with pytest.raises(Empty):
            old_pool_queue.get(block=False)

    def test_absolute_url(self):
        with connection_from_url("http://google.com:80") as c:
            assert "http://google.com:80/path?query=foo" == c._absolute_url(
                "path?query=foo"
            )

    def test_ca_certs_default_cert_required(self):
        with connection_from_url("https://google.com:80", ca_certs=DEFAULT_CA) as pool:
            assert pool.ssl_context.verify_mode == ssl.CERT_REQUIRED

    def test_cleanup_on_extreme_connection_error(self):
        """
        This test validates that we clean up properly even on exceptions that
        we'd not otherwise catch, i.e. those that inherit from BaseException
        like KeyboardInterrupt or gevent.Timeout. See #805 for more details.
        """

        class RealBad(BaseException):
            pass

        def kaboom(*args, **kwargs):
            raise RealBad()

        with connection_from_url("http://localhost:80") as c:
            c._make_request = kaboom

            initial_pool_size = c.pool.qsize()

            try:
                # We need to release_conn this way or we'd put it away
                # regardless.
                c.urlopen("GET", "/", release_conn=False)
            except RealBad:
                pass

            new_pool_size = c.pool.qsize()
            assert initial_pool_size == new_pool_size

    def test_release_after_http_error_retry(self):
        """For successful ```urlopen()```, the connection isn't released, even
        after a retry.

        This is a regression test for issue #651 [1], where the connection
        would be released if the initial request failed, even if a retry
        succeeded.

        [1] <https://github.com/urllib3/urllib3/issues/651>
        """

        class _raise_once_make_request_function(object):
            """Callable that can mimic `_make_request()`.

            Raises the given exception on its first call, but returns a
            successful response on subsequent calls.
            """

            def __init__(self, ex, *args):
                super(_raise_once_make_request_function, self).__init__()
                self._ex = ex
                self._args = args

            def __call__(self, *args, **kwargs):
                if self._ex:
                    ex, self._ex = self._ex, None
                    raise ex(*self._args)
                response = Response(
                    status_code=200,
                    headers={},
                    body=BytesIO(b"foo"),
                    version=b"HTTP/1.1",
                )
                return response

        def _test(exception, *args):
            with HTTPConnectionPool(host="localhost", maxsize=1, block=True) as pool:
                # Verify that the request succeeds after two attempts, and that the
                # connection is left on the response object, instead of being
                # released back into the pool.
                pool._make_request = _raise_once_make_request_function(exception, *args)
                response = pool.urlopen("GET", "/", retries=1, preload_content=False)
                assert pool.pool.qsize() == 0
                assert pool.num_connections == 2
                assert response.connection is not None

                response.release_conn()
                assert pool.pool.qsize() == 1
                assert response.connection is None

        # Run the test case for all the retriable exceptions.
        _test(TimeoutError)
        _test(h11.RemoteProtocolError, "")
        _test(SocketError)
        _test(ProtocolError)

    def test_custom_http_response_class(self):
        class CustomHTTPResponse(HTTPResponse):
            pass

        class CustomConnectionPool(HTTPConnectionPool):
            ResponseCls = CustomHTTPResponse

            def _make_request(self, *args, **kwargs):
                base_response = Response(
                    status_code=200,
                    headers={},
                    body=BytesIO(b"foo"),
                    version="HTTP/1.1",
                )
                return base_response

        with CustomConnectionPool(host="localhost", maxsize=1, block=True) as pool:
            response = pool.request("GET", "/", retries=False, preload_content=False)
            assert isinstance(response, CustomHTTPResponse)<|MERGE_RESOLUTION|>--- conflicted
+++ resolved
@@ -285,15 +285,10 @@
             # The pool should never be empty, and with these two exceptions
             # being raised, a retry will be triggered, but that retry will
             # fail, eventually raising MaxRetryError, not EmptyPoolError
-<<<<<<< HEAD
-            # See: https://github.com/shazow/urllib3/issues/76
+            # See: https://github.com/urllib3/urllib3/issues/76
             pool._make_request = lambda *args, **kwargs: _raise(
                 h11.RemoteProtocolError, ""
             )
-=======
-            # See: https://github.com/urllib3/urllib3/issues/76
-            pool._make_request = lambda *args, **kwargs: _raise(HTTPException)
->>>>>>> 11d68efa
             with pytest.raises(MaxRetryError):
                 pool.request("GET", "/", retries=1, pool_timeout=0.01)
             assert pool.pool.qsize() == POOL_SIZE
