--- conflicted
+++ resolved
@@ -32,14 +32,12 @@
 
 from dummyserver.server import DEFAULT_CA
 
-<<<<<<< HEAD
 import h11
-=======
+
 if sys.version_info >= (2, 7):
     import unittest
 else:
     import unittest2 as unittest
->>>>>>> ee564fd7
 
 
 class TestConnectionPool(unittest.TestCase):
