--- conflicted
+++ resolved
@@ -286,19 +286,13 @@
             # being raised, a retry will be triggered, but that retry will
             # fail, eventually raising MaxRetryError, not EmptyPoolError
             # See: https://github.com/shazow/urllib3/issues/76
-            pool._make_request = lambda *args, **kwargs: _raise(h11.RemoteProtocolError, "")
+            pool._make_request = lambda *args, **kwargs: _raise(
+                h11.RemoteProtocolError, ""
+            )
             with pytest.raises(MaxRetryError):
                 pool.request("GET", "/", retries=1, pool_timeout=0.01)
             assert pool.pool.qsize() == POOL_SIZE
 
-<<<<<<< HEAD
-=======
-    def test_assert_same_host(self):
-        with connection_from_url("http://google.com:80") as c:
-            with pytest.raises(HostChangedError):
-                c.request("GET", "http://yahoo.com:80", assert_same_host=True)
-
->>>>>>> f7a4bed0
     def test_pool_close(self):
         pool = connection_from_url("http://google.com:80")
 
@@ -351,11 +345,7 @@
             assert pool.timeout._connect == Timeout.DEFAULT_TIMEOUT
             assert pool.timeout.total is None
 
-<<<<<<< HEAD
-        with HTTPConnectionPool(host='localhost', timeout=3) as pool:
-=======
-            pool = HTTPConnectionPool(host="localhost", timeout=3)
->>>>>>> f7a4bed0
+        with HTTPConnectionPool(host="localhost", timeout=3) as pool:
             assert pool.timeout._read == 3
             assert pool.timeout._connect == 3
             assert pool.timeout.total is None
@@ -392,14 +382,8 @@
             )
 
     def test_ca_certs_default_cert_required(self):
-<<<<<<< HEAD
-        with connection_from_url('https://google.com:80', ca_certs=DEFAULT_CA) as pool:
+        with connection_from_url("https://google.com:80", ca_certs=DEFAULT_CA) as pool:
             assert pool.ssl_context.verify_mode == ssl.CERT_REQUIRED
-=======
-        with connection_from_url("https://google.com:80", ca_certs=DEFAULT_CA) as pool:
-            conn = pool._get_conn()
-            assert conn.cert_reqs == ssl.CERT_REQUIRED
->>>>>>> f7a4bed0
 
     def test_cleanup_on_extreme_connection_error(self):
         """
@@ -446,12 +430,8 @@
             Raises the given exception on its first call, but returns a
             successful response on subsequent calls.
             """
-<<<<<<< HEAD
+
             def __init__(self, ex, *args):
-=======
-
-            def __init__(self, ex):
->>>>>>> f7a4bed0
                 super(_raise_once_make_request_function, self).__init__()
                 self._ex = ex
                 self._args = args
@@ -459,47 +439,23 @@
             def __call__(self, *args, **kwargs):
                 if self._ex:
                     ex, self._ex = self._ex, None
-<<<<<<< HEAD
                     raise ex(*self._args)
                 response = Response(
                     status_code=200,
                     headers={},
                     body=BytesIO(b"foo"),
-                    version=b"HTTP/1.1"
+                    version=b"HTTP/1.1",
                 )
                 return response
 
         def _test(exception, *args):
-            with HTTPConnectionPool(host='localhost', maxsize=1, block=True) as pool:
-=======
-                    raise ex()
-                response = httplib.HTTPResponse(MockSock)
-                response.fp = MockChunkedEncodingResponse([b"f", b"o", b"o"])
-                response.headers = response.msg = HTTPHeaderDict()
-                return response
-
-        def _test(exception):
             with HTTPConnectionPool(host="localhost", maxsize=1, block=True) as pool:
->>>>>>> f7a4bed0
 
                 # Verify that the request succeeds after two attempts, and that the
                 # connection is left on the response object, instead of being
                 # released back into the pool.
-<<<<<<< HEAD
                 pool._make_request = _raise_once_make_request_function(exception, *args)
-                response = pool.urlopen('GET', '/', retries=1,
-                                        preload_content=False)
-=======
-                pool._make_request = _raise_once_make_request_function(exception)
-                response = pool.urlopen(
-                    "GET",
-                    "/",
-                    retries=1,
-                    release_conn=False,
-                    preload_content=False,
-                    chunked=True,
-                )
->>>>>>> f7a4bed0
+                response = pool.urlopen("GET", "/", retries=1, preload_content=False)
                 assert pool.pool.qsize() == 0
                 assert pool.num_connections == 2
                 assert response.connection is not None
@@ -522,26 +478,14 @@
             ResponseCls = CustomHTTPResponse
 
             def _make_request(self, *args, **kwargs):
-<<<<<<< HEAD
                 base_response = Response(
                     status_code=200,
                     headers={},
-                    body=BytesIO(b'foo'),
-                    version='HTTP/1.1'
+                    body=BytesIO(b"foo"),
+                    version="HTTP/1.1",
                 )
                 return base_response
 
-        with CustomConnectionPool(host='localhost', maxsize=1, block=True) as pool:
-            response = pool.request('GET', '/', retries=False, preload_content=False)
-=======
-                httplib_response = httplib.HTTPResponse(MockSock)
-                httplib_response.fp = MockChunkedEncodingResponse([b"f", b"o", b"o"])
-                httplib_response.headers = httplib_response.msg = HTTPHeaderDict()
-                return httplib_response
-
         with CustomConnectionPool(host="localhost", maxsize=1, block=True) as pool:
-            response = pool.request(
-                "GET", "/", retries=False, chunked=True, preload_content=False
-            )
->>>>>>> f7a4bed0
+            response = pool.request("GET", "/", retries=False, preload_content=False)
             assert isinstance(response, CustomHTTPResponse)