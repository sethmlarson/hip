<<<<<<< HEAD
import unittest
import io
=======
>>>>>>> 1ef62aba
import json
import time

import pytest

from dummyserver.server import HAS_IPV6
from dummyserver.testcase import HTTPDummyServerTestCase, IPv6HTTPDummyServerTestCase
from urllib3.base import DEFAULT_PORTS
from urllib3.poolmanager import PoolManager
from urllib3.exceptions import MaxRetryError, NewConnectionError, UnrewindableBodyError
from urllib3.util.retry import Retry, RequestHistory


class TestPoolManager(HTTPDummyServerTestCase):
    @classmethod
    def setup_class(self):
        super(TestPoolManager, self).setup_class()
        self.base_url = "http://%s:%d" % (self.host, self.port)
        self.base_url_alt = "http://%s:%d" % (self.host_alt, self.port)

    def test_redirect(self):
        with PoolManager() as http:
            r = http.request(
                "GET",
                "%s/redirect" % self.base_url,
                fields={"target": "%s/" % self.base_url},
                redirect=False,
            )

            assert r.status == 303

            r = http.request(
                "GET",
                "%s/redirect" % self.base_url,
                fields={"target": "%s/" % self.base_url},
            )

            assert r.status == 200
            assert r.data == b"Dummy server!"

    def test_redirect_twice(self):
        with PoolManager() as http:
            r = http.request(
                "GET",
                "%s/redirect" % self.base_url,
                fields={"target": "%s/redirect" % self.base_url},
                redirect=False,
            )

            assert r.status == 303

            r = http.request(
                "GET",
                "%s/redirect" % self.base_url,
                fields={
                    "target": "%s/redirect?target=%s/" % (self.base_url, self.base_url)
                },
            )

            assert r.status == 200
            assert r.data == b"Dummy server!"

    def test_redirect_to_relative_url(self):
        with PoolManager() as http:
            r = http.request(
                "GET",
                "%s/redirect" % self.base_url,
                fields={"target": "/redirect"},
                redirect=False,
            )

            assert r.status == 303

            r = http.request(
                "GET", "%s/redirect" % self.base_url, fields={"target": "/redirect"}
            )

            assert r.status == 200
            assert r.data == b"Dummy server!"

    def test_cross_host_redirect(self):
        with PoolManager() as http:
            cross_host_location = "%s/echo?a=b" % self.base_url_alt
            try:
                http.request(
                    "GET",
                    "%s/redirect" % self.base_url,
                    fields={"target": cross_host_location},
                    timeout=1,
                    retries=0,
                )
                self.fail(
                    "Request succeeded instead of raising an exception like it should."
                )

            except MaxRetryError:
                pass

            r = http.request(
                "GET",
                "%s/redirect" % self.base_url,
                fields={"target": "%s/echo?a=b" % self.base_url_alt},
                timeout=1,
                retries=1,
            )

            assert r._pool.host == self.host_alt

    def test_too_many_redirects(self):
        with PoolManager() as http:
            try:
                r = http.request(
                    "GET",
                    "%s/redirect" % self.base_url,
                    fields={
                        "target": "%s/redirect?target=%s/"
                        % (self.base_url, self.base_url)
                    },
                    retries=1,
                )
                self.fail(
                    "Failed to raise MaxRetryError exception, returned %r" % r.status
                )
            except MaxRetryError:
                pass

            try:
                r = http.request(
                    "GET",
                    "%s/redirect" % self.base_url,
                    fields={
                        "target": "%s/redirect?target=%s/"
                        % (self.base_url, self.base_url)
                    },
                    retries=Retry(total=None, redirect=1),
                )
                self.fail(
                    "Failed to raise MaxRetryError exception, returned %r" % r.status
                )
            except MaxRetryError:
                pass

    def test_redirect_cross_host_remove_headers(self):
        with PoolManager() as http:
            r = http.request(
                "GET",
                "%s/redirect" % self.base_url,
                fields={"target": "%s/headers" % self.base_url_alt},
                headers={"Authorization": "foo"},
            )

            assert r.status == 200

            data = json.loads(r.data.decode("utf-8"))

            assert "Authorization" not in data

            r = http.request(
                "GET",
                "%s/redirect" % self.base_url,
                fields={"target": "%s/headers" % self.base_url_alt},
                headers={"authorization": "foo"},
            )

            assert r.status == 200

            data = json.loads(r.data.decode("utf-8"))

            assert "authorization" not in data
            assert "Authorization" not in data

    def test_redirect_cross_host_no_remove_headers(self):
        with PoolManager() as http:
            r = http.request(
                "GET",
                "%s/redirect" % self.base_url,
                fields={"target": "%s/headers" % self.base_url_alt},
                headers={"Authorization": "foo"},
                retries=Retry(remove_headers_on_redirect=[]),
            )

            assert r.status == 200

            data = json.loads(r.data.decode("utf-8"))

            assert data["Authorization"] == "foo"

    def test_redirect_cross_host_set_removed_headers(self):
        with PoolManager() as http:
            r = http.request(
                "GET",
                "%s/redirect" % self.base_url,
                fields={"target": "%s/headers" % self.base_url_alt},
                headers={"X-API-Secret": "foo", "Authorization": "bar"},
                retries=Retry(remove_headers_on_redirect=["X-API-Secret"]),
            )

            assert r.status == 200

            data = json.loads(r.data.decode("utf-8"))

            assert "X-API-Secret" not in data
            assert data["Authorization"] == "bar"

            r = http.request(
                "GET",
                "%s/redirect" % self.base_url,
                fields={"target": "%s/headers" % self.base_url_alt},
                headers={"x-api-secret": "foo", "authorization": "bar"},
                retries=Retry(remove_headers_on_redirect=["X-API-Secret"]),
            )

            assert r.status == 200

            data = json.loads(r.data.decode("utf-8"))

            assert "x-api-secret" not in data
            assert "X-API-Secret" not in data
            assert data["Authorization"] == "bar"

    def test_raise_on_redirect(self):
        with PoolManager() as http:
            r = http.request(
                "GET",
                "%s/redirect" % self.base_url,
                fields={
                    "target": "%s/redirect?target=%s/" % (self.base_url, self.base_url)
                },
                retries=Retry(total=None, redirect=1, raise_on_redirect=False),
            )

            assert r.status == 303

    def test_raise_on_status(self):
        with PoolManager() as http:
            try:
                # the default is to raise
                r = http.request(
                    "GET",
                    "%s/status" % self.base_url,
                    fields={"status": "500 Internal Server Error"},
                    retries=Retry(total=1, status_forcelist=range(500, 600)),
                )
                self.fail(
                    "Failed to raise MaxRetryError exception, returned %r" % r.status
                )
            except MaxRetryError:
                pass

            try:
                # raise explicitly
                r = http.request(
                    "GET",
                    "%s/status" % self.base_url,
                    fields={"status": "500 Internal Server Error"},
                    retries=Retry(
                        total=1, status_forcelist=range(500, 600), raise_on_status=True
                    ),
                )
                self.fail(
                    "Failed to raise MaxRetryError exception, returned %r" % r.status
                )
            except MaxRetryError:
                pass

            # don't raise
            r = http.request(
                "GET",
                "%s/status" % self.base_url,
                fields={"status": "500 Internal Server Error"},
                retries=Retry(
                    total=1, status_forcelist=range(500, 600), raise_on_status=False
                ),
            )

            assert r.status == 500

    def test_missing_port(self):
        # Can a URL that lacks an explicit port like ':80' succeed, or
        # will all such URLs fail with an error?

        with PoolManager() as http:
            # By globally adjusting `DEFAULT_PORTS` we pretend for a moment
            # that HTTP's default port is not 80, but is the port at which
            # our test server happens to be listening.
            DEFAULT_PORTS["http"] = self.port
            try:
                r = http.request("GET", "http://%s/" % self.host, retries=0)
            finally:
                DEFAULT_PORTS["http"] = 80

            assert r.status == 200
            assert r.data == b"Dummy server!"

    def test_headers(self):
        with PoolManager(headers={"Foo": "bar"}) as http:
            r = http.request("GET", "%s/headers" % self.base_url)
            returned_headers = json.loads(r.data.decode())
            assert returned_headers.get("Foo") == "bar"

            r = http.request("POST", "%s/headers" % self.base_url)
            returned_headers = json.loads(r.data.decode())
            assert returned_headers.get("Foo") == "bar"

            r = http.request_encode_url("GET", "%s/headers" % self.base_url)
            returned_headers = json.loads(r.data.decode())
            assert returned_headers.get("Foo") == "bar"

            r = http.request_encode_body("POST", "%s/headers" % self.base_url)
            returned_headers = json.loads(r.data.decode())
            assert returned_headers.get("Foo") == "bar"

            r = http.request_encode_url(
                "GET", "%s/headers" % self.base_url, headers={"Baz": "quux"}
            )
            returned_headers = json.loads(r.data.decode())
            assert returned_headers.get("Foo") is None
            assert returned_headers.get("Baz") == "quux"

            r = http.request_encode_body(
                "GET", "%s/headers" % self.base_url, headers={"Baz": "quux"}
            )
            returned_headers = json.loads(r.data.decode())
            assert returned_headers.get("Foo") is None
            assert returned_headers.get("Baz") == "quux"

    def test_http_with_ssl_keywords(self):
        with PoolManager(ca_certs="REQUIRED") as http:
            r = http.request("GET", "http://%s:%s/" % (self.host, self.port))
            assert r.status == 200

    def test_http_with_ca_cert_dir(self):
        with PoolManager(ca_certs="REQUIRED", ca_cert_dir="/nosuchdir") as http:
            r = http.request("GET", "http://%s:%s/" % (self.host, self.port))
            assert r.status == 200

    def test_cleanup_on_connection_error(self):
        """
        Test that connections are recycled to the pool on
        connection errors where no http response is received.
        """
        poolsize = 3

        with PoolManager(maxsize=poolsize, block=True) as http:
            pool = http.connection_from_host(self.host, self.port)
            assert pool.pool.qsize() == poolsize

            # force a connection error by supplying a non-existent
            # url. We won't get a response for this  and so the
            # conn won't be implicitly returned to the pool.
            url = "%s/redirect" % self.base_url
            with pytest.raises(MaxRetryError):
                http.request("GET", url, fields={"target": "/"}, retries=0)

            r = http.request("GET", url, fields={"target": "/"}, retries=1)
            r.release_conn()

            # the pool should still contain poolsize elements
            assert pool.pool.qsize() == poolsize


class TestRetry(HTTPDummyServerTestCase):
    def setUp(self):
        self.base_url = "http://%s:%d" % (self.host, self.port)
        self.base_url_alt = "http://%s:%d" % (self.host_alt, self.port)

    def test_max_retry(self):
        with PoolManager() as http:
            try:
                r = http.request(
                    "GET",
                    "%s/redirect" % self.base_url,
                    fields={"target": "/"},
                    retries=0,
                )
                self.fail(
                    "Failed to raise MaxRetryError exception, returned %r" % r.status
                )
            except MaxRetryError:
                pass

    def test_disabled_retry(self):
        """ Disabled retries should disable redirect handling. """
        with PoolManager() as http:
            r = http.request(
                "GET",
                "%s/redirect" % self.base_url,
                fields={"target": "/"},
                retries=False,
            )
            assert r.status == 303

            r = http.request(
                "GET",
                "%s/redirect" % self.base_url,
                fields={"target": "/"},
                retries=Retry(redirect=False),
            )
            assert r.status == 303

            with pytest.raises(NewConnectionError):
                http.request(
                    "GET",
                    "http://thishostdoesnotexist.invalid/",
                    timeout=0.001,
                    retries=False,
                )

    def test_read_retries(self):
        """ Should retry for status codes in the whitelist """
        retry = Retry(read=1, status_forcelist=[418])

        with PoolManager() as http:
            resp = http.request(
                "GET",
                "%s/successful_retry" % self.base_url,
                headers={"test-name": "test_read_retries"},
                retries=retry,
            )
            assert resp.status == 200

    def test_read_total_retries(self):
        """ HTTP response w/ status code in the whitelist should be retried """
        headers = {"test-name": "test_read_total_retries"}
        retry = Retry(total=1, status_forcelist=[418])

        with PoolManager() as http:
            resp = http.request(
                "GET",
                "%s/successful_retry" % self.base_url,
                headers=headers,
                retries=retry,
            )
            assert resp.status == 200

    def test_retries_wrong_whitelist(self):
        """HTTP response w/ status code not in whitelist shouldn't be retried"""
        retry = Retry(total=1, status_forcelist=[202])

        with PoolManager() as http:
            resp = http.request(
                "GET",
                "%s/successful_retry" % self.base_url,
                headers={"test-name": "test_wrong_whitelist"},
                retries=retry,
            )
            assert resp.status == 418

    def test_default_method_whitelist_retried(self):
        """ urllib3 should retry methods in the default method whitelist """
        retry = Retry(total=1, status_forcelist=[418])

        with PoolManager() as http:
            resp = http.request(
                "OPTIONS",
                "%s/successful_retry" % self.base_url,
                headers={"test-name": "test_default_whitelist"},
                retries=retry,
            )
            assert resp.status == 200

    def test_retries_wrong_method_list(self):
        """Method not in our whitelist should not be retried, even if code matches"""
        headers = {"test-name": "test_wrong_method_whitelist"}
        retry = Retry(total=1, status_forcelist=[418], method_whitelist=["POST"])

        with PoolManager() as http:
            resp = http.request(
                "GET",
                "%s/successful_retry" % self.base_url,
                headers=headers,
                retries=retry,
            )
            assert resp.status == 418

    def test_read_retries_unsuccessful(self):
        headers = {"test-name": "test_read_retries_unsuccessful"}

        with PoolManager() as http:
            resp = http.request(
                "GET", "%s/successful_retry" % self.base_url, headers=headers, retries=1
            )
            assert resp.status == 418

    def test_retry_reuse_safe(self):
        """ It should be possible to reuse a Retry object across requests """
        headers = {"test-name": "test_retry_safe"}
        retry = Retry(total=1, status_forcelist=[418])

        with PoolManager() as http:
            resp = http.request(
                "GET",
                "%s/successful_retry" % self.base_url,
                headers=headers,
                retries=retry,
            )
            assert resp.status == 200
            resp = http.request(
                "GET",
                "%s/successful_retry" % self.base_url,
                headers=headers,
                retries=retry,
            )
            assert resp.status == 200

    def test_retry_return_in_response(self):
        headers = {"test-name": "test_retry_return_in_response"}
        retry = Retry(total=2, status_forcelist=[418])

        with PoolManager() as http:
            resp = http.request(
                "GET",
                "%s/successful_retry" % self.base_url,
                headers=headers,
                retries=retry,
            )
            assert resp.status == 200
            assert resp.retries.total == 1
            assert resp.retries.history == (
                RequestHistory("GET", "/successful_retry", None, 418, None),
            )

    def test_retry_redirect_history(self):
        with PoolManager() as http:
            resp = http.request(
                "GET", "%s/redirect" % self.base_url, fields={"target": "/"}
            )
            assert resp.status == 200
            assert resp.retries.history == (
                RequestHistory(
                    "GET", self.base_url + "/redirect?target=%2F", None, 303, "/"
                ),
            )

    def test_multi_redirect_history(self):
        with PoolManager() as http:
            r = http.request(
                "GET",
                "%s/multi_redirect" % self.base_url,
                fields={"redirect_codes": "303,302,200"},
                redirect=False,
            )
            assert r.status == 303
            assert r.retries.history == tuple()

            r = http.request(
                "GET",
                "%s/multi_redirect" % self.base_url,
                retries=10,
                fields={"redirect_codes": "303,302,301,307,302,200"},
            )
            assert r.status == 200
            assert r.data == b"Done redirecting"

            expected = [
                (303, "/multi_redirect?redirect_codes=302,301,307,302,200"),
                (302, "/multi_redirect?redirect_codes=301,307,302,200"),
                (301, "/multi_redirect?redirect_codes=307,302,200"),
                (307, "/multi_redirect?redirect_codes=302,200"),
                (302, "/multi_redirect?redirect_codes=200"),
            ]
            actual = [
                (history.status, history.redirect_location)
                for history in r.retries.history
            ]
            assert actual == expected

    def test_redirect_put_file(self):
        """PUT with file object should work with a redirection response"""
        retry = Retry(total=3, status_forcelist=[418])
        # httplib reads in 8k chunks; use a larger content length
        content_length = 65535
        data = b"A" * content_length
        uploaded_file = io.BytesIO(data)
        headers = {
            "test-name": "test_redirect_put_file",
            "Content-Length": str(content_length),
        }
        url = "%s/redirect?target=/echo&status=307" % self.base_url

        with PoolManager() as http:
            resp = http.urlopen(
                "PUT", url, headers=headers, retries=retry, body=uploaded_file
            )
            assert resp.status == 200
            assert resp.data == data


class TestRetryAfter(HTTPDummyServerTestCase):
    def setUp(self):
        self.base_url = "http://%s:%d" % (self.host, self.port)
        self.base_url_alt = "http://%s:%d" % (self.host_alt, self.port)

    def test_retry_after(self):
        url = "%s/retry_after" % self.base_url
        with PoolManager() as http:
            # Request twice in a second to get a 429 response.
            r = http.request(
                "GET", url, fields={"status": "429 Too Many Requests"}, retries=False
            )
            r = http.request(
                "GET", url, fields={"status": "429 Too Many Requests"}, retries=False
            )
            assert r.status == 429

            r = http.request(
                "GET", url, fields={"status": "429 Too Many Requests"}, retries=True
            )
            assert r.status == 200

            # Request twice in a second to get a 503 response.
            r = http.request(
                "GET", url, fields={"status": "503 Service Unavailable"}, retries=False
            )
            r = http.request(
                "GET", url, fields={"status": "503 Service Unavailable"}, retries=False
            )
            assert r.status == 503

            r = http.request(
                "GET", url, fields={"status": "503 Service Unavailable"}, retries=True
            )
            assert r.status == 200

            # Ignore Retry-After header on status which is not defined in
            # Retry.RETRY_AFTER_STATUS_CODES.
            r = http.request(
                "GET", url, fields={"status": "418 I'm a teapot"}, retries=True
            )
            assert r.status == 418

    def test_redirect_after(self):
        with PoolManager() as http:
            r = http.request("GET", "%s/redirect_after" % self.base_url, retries=False)
            assert r.status == 303

            t = time.time()
            r = http.request("GET", "%s/redirect_after" % self.base_url)
            assert r.status == 200
            delta = time.time() - t
            assert delta >= 1

            t = time.time()
            timestamp = t + 2
            r = http.request(
                "GET", self.base_url + "/redirect_after?date=" + str(timestamp)
            )
            assert r.status == 200
            delta = time.time() - t
            assert delta >= 1

            # Retry-After is past
            t = time.time()
            timestamp = t - 1
            r = http.request(
                "GET", self.base_url + "/redirect_after?date=" + str(timestamp)
            )
            delta = time.time() - t
            assert r.status == 200
            assert delta < 1


class TestFileBodiesOnRetryOrRedirect(HTTPDummyServerTestCase):
    def setUp(self):
        self.base_url = "http://%s:%d" % (self.host, self.port)
        self.base_url_alt = "http://%s:%d" % (self.host_alt, self.port)

    def test_retries_put_filehandle(self):
        """HTTP PUT retry with a file-like object should not timeout"""
        retry = Retry(total=3, status_forcelist=[418])
        # httplib reads in 8k chunks; use a larger content length
        content_length = 65535
        data = b"A" * content_length
        uploaded_file = io.BytesIO(data)
        headers = {
            "test-name": "test_retries_put_filehandle",
            "Content-Length": str(content_length),
        }

        with PoolManager() as http:
            resp = http.urlopen(
                "PUT",
                "%s/successful_retry" % self.base_url,
                headers=headers,
                retries=retry,
                body=uploaded_file,
                redirect=False,
            )
            assert resp.status == 200

    def test_redirect_with_failed_tell(self):
        """Abort request if failed to get a position from tell()"""

        class BadTellObject(io.BytesIO):
            def tell(self):
                raise IOError

        body = BadTellObject(b"the data")
        url = "%s/redirect?target=/successful_retry" % self.base_url
        # httplib uses fileno if Content-Length isn't supplied,
        # which is unsupported by BytesIO.
        headers = {"Content-Length": "8"}

        with PoolManager() as http:
            try:
                http.urlopen("PUT", url, headers=headers, body=body)
                self.fail("PUT successful despite failed rewind.")
            except UnrewindableBodyError as e:
                assert "Unable to record file position for" in str(e)


@pytest.mark.skipif(not HAS_IPV6, reason="IPv6 is not supported on this system")
class TestIPv6PoolManager(IPv6HTTPDummyServerTestCase):
    @classmethod
    def setup_class(self):
        super(TestIPv6PoolManager, self).setup_class()
        self.base_url = "http://[%s]:%d" % (self.host, self.port)

    def test_ipv6(self):
        with PoolManager() as http:
            http.request("GET", self.base_url)<|MERGE_RESOLUTION|>--- conflicted
+++ resolved
@@ -1,8 +1,4 @@
-<<<<<<< HEAD
-import unittest
 import io
-=======
->>>>>>> 1ef62aba
 import json
 import time
 
@@ -365,7 +361,9 @@
 
 
 class TestRetry(HTTPDummyServerTestCase):
-    def setUp(self):
+    @classmethod
+    def setup_class(self):
+        super(TestRetry, self).setup_class()
         self.base_url = "http://%s:%d" % (self.host, self.port)
         self.base_url_alt = "http://%s:%d" % (self.host_alt, self.port)
 
@@ -592,7 +590,9 @@
 
 
 class TestRetryAfter(HTTPDummyServerTestCase):
-    def setUp(self):
+    @classmethod
+    def setup_class(self):
+        super(TestRetryAfter, self).setup_class()
         self.base_url = "http://%s:%d" % (self.host, self.port)
         self.base_url_alt = "http://%s:%d" % (self.host_alt, self.port)
 
@@ -666,7 +666,8 @@
 
 
 class TestFileBodiesOnRetryOrRedirect(HTTPDummyServerTestCase):
-    def setUp(self):
+    def setup_class(self):
+        super(TestFileBodiesOnRetryOrRedirect, self).setup_class()
         self.base_url = "http://%s:%d" % (self.host, self.port)
         self.base_url_alt = "http://%s:%d" % (self.host_alt, self.port)
 
