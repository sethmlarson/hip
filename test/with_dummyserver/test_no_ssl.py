--- conflicted
+++ resolved
@@ -31,10 +31,6 @@
         try:
             pool = urllib3.HTTPSConnectionPool(self.host, self.port, cert_reqs="NONE")
         except urllib3.exceptions.SSLError as e:
-<<<<<<< HEAD
-            self.assertIn("SSL module is not available", str(e))
+            assert "SSL module is not available" in str(e)
         finally:
-            pool.close()
-=======
-            assert "SSL module is not available" in str(e)
->>>>>>> 52c82753
+            pool.close()