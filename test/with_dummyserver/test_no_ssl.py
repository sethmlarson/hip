--- conflicted
+++ resolved
@@ -31,10 +31,6 @@
         try:
             pool = urllib3.HTTPSConnectionPool(self.host, self.port)
         except urllib3.exceptions.SSLError as e:
-<<<<<<< HEAD
-            self.assertTrue('SSL module is not available' in str(e))
+            self.assertIn('SSL module is not available', str(e))
         finally:
-            pool.close()
-=======
-            self.assertIn('SSL module is not available', str(e))
->>>>>>> e38125db
+            pool.close()