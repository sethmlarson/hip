--- conflicted
+++ resolved
@@ -87,13 +87,7 @@
             self.fail("Didn't raise SSL error with wrong CA")
         except MaxRetryError as e:
             self.assertIsInstance(e.reason, SSLError)
-<<<<<<< HEAD
             assert 'certificate verify failed' in str(e.reason)
-=======
-            self.assertIn('certificate verify failed', str(e.reason),
-                          "Expected 'certificate verify failed',"
-                          "instead got: %r" % e.reason)
->>>>>>> e38125db
 
         http = proxy_from_url(self.proxy_url, cert_reqs='REQUIRED',
                               ca_certs=DEFAULT_CA)
