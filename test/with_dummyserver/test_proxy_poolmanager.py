--- conflicted
+++ resolved
@@ -9,14 +9,8 @@
 
 from urllib3._collections import HTTPHeaderDict
 from urllib3.poolmanager import proxy_from_url, ProxyManager
-<<<<<<< HEAD
-from urllib3.exceptions import (
-    MaxRetryError, SSLError, ProxyError, ConnectTimeoutError)
+from urllib3.exceptions import MaxRetryError, SSLError, ProxyError, ConnectTimeoutError
 from urllib3.connectionpool import connection_from_url
-=======
-from urllib3.exceptions import MaxRetryError, SSLError, ProxyError, ConnectTimeoutError
-from urllib3.connectionpool import connection_from_url, VerifiedHTTPSConnection
->>>>>>> f7a4bed0
 
 
 class TestHTTPProxyManager(HTTPDummyProxyTestCase):
@@ -44,17 +38,8 @@
         hc2 = http.connection_from_host(self.http_host, self.http_port)
         conn = hc2._get_conn()
         self.addCleanup(conn.close)
-<<<<<<< HEAD
-        hc2._make_request(conn, 'GET', '/')
+        hc2._make_request(conn, "GET", "/")
         tcp_nodelay_setting = conn._sock._getsockopt_tcp_nodelay()
-        self.assertEqual(tcp_nodelay_setting, 0,
-                         ("Expected TCP_NODELAY for proxies to be set "
-                          "to zero, instead was %s" % tcp_nodelay_setting))
-=======
-        hc2._make_request(conn, "GET", "/")
-        tcp_nodelay_setting = conn.sock.getsockopt(
-            socket.IPPROTO_TCP, socket.TCP_NODELAY
-        )
         self.assertEqual(
             tcp_nodelay_setting,
             0,
@@ -63,7 +48,6 @@
                 "to zero, instead was %s" % tcp_nodelay_setting
             ),
         )
->>>>>>> f7a4bed0
 
     def test_proxy_conn_fail(self):
         host, port = get_unreachable_address()
@@ -99,26 +83,12 @@
             self.fail("Didn't raise SSL error with wrong CA")
         except MaxRetryError as e:
             self.assertIsInstance(e.reason, SSLError)
-<<<<<<< HEAD
-            assert 'certificate verify failed' in str(e.reason)
-=======
-            self.assertIn(
-                "certificate verify failed",
-                str(e.reason),
-                "Expected 'certificate verify failed'," "instead got: %r" % e.reason,
-            )
->>>>>>> f7a4bed0
+            assert "certificate verify failed" in str(e.reason)
 
         http = proxy_from_url(self.proxy_url, cert_reqs="REQUIRED", ca_certs=DEFAULT_CA)
         https_pool = http._new_pool("https", self.https_host, self.https_port)
 
-<<<<<<< HEAD
-        https_pool.request('GET', '/')  # Should succeed without exceptions.
-=======
-        conn = https_pool._new_conn()
-        self.assertEqual(conn.__class__, VerifiedHTTPSConnection)
         https_pool.request("GET", "/")  # Should succeed without exceptions.
->>>>>>> f7a4bed0
 
         http = proxy_from_url(self.proxy_url, cert_reqs="REQUIRED", ca_certs=DEFAULT_CA)
         https_fail_pool = http._new_pool("https", "127.0.0.1", self.https_port)
