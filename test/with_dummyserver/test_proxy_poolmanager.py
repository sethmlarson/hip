--- conflicted
+++ resolved
@@ -39,23 +39,10 @@
         conn = hc2._get_conn()
         self.addCleanup(conn.close)
         hc2._make_request(conn, "GET", "/")
-<<<<<<< HEAD
         tcp_nodelay_setting = conn._sock._getsockopt_tcp_nodelay()
-        self.assertEqual(
-            tcp_nodelay_setting,
-            0,
-            (
-                "Expected TCP_NODELAY for proxies to be set "
-                "to zero, instead was %s" % tcp_nodelay_setting
-            ),
-=======
-        tcp_nodelay_setting = conn.sock.getsockopt(
-            socket.IPPROTO_TCP, socket.TCP_NODELAY
-        )
         assert tcp_nodelay_setting == 0, (
             "Expected TCP_NODELAY for proxies to be set "
             "to zero, instead was %s" % tcp_nodelay_setting
->>>>>>> 52c82753
         )
 
     def test_proxy_conn_fail(self):
@@ -93,24 +80,12 @@
             https_pool.request("GET", "/", retries=0)
             self.fail("Didn't raise SSL error with wrong CA")
         except MaxRetryError as e:
-<<<<<<< HEAD
-            self.assertIsInstance(e.reason, SSLError)
+            assert isinstance(e.reason, SSLError)
             assert "certificate verify failed" in str(e.reason)
-=======
-            assert isinstance(e.reason, SSLError)
-            assert "certificate verify failed" in str(e.reason), (
-                "Expected 'certificate verify failed'," "instead got: %r" % e.reason
-            )
->>>>>>> 52c82753
 
         http = proxy_from_url(self.proxy_url, cert_reqs="REQUIRED", ca_certs=DEFAULT_CA)
         https_pool = http._new_pool("https", self.https_host, self.https_port)
 
-<<<<<<< HEAD
-=======
-        conn = https_pool._new_conn()
-        assert conn.__class__ == VerifiedHTTPSConnection
->>>>>>> 52c82753
         https_pool.request("GET", "/")  # Should succeed without exceptions.
 
         http = proxy_from_url(self.proxy_url, cert_reqs="REQUIRED", ca_certs=DEFAULT_CA)
