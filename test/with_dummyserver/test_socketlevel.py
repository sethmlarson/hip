# TODO: Break this module up into pieces. Maybe group by functionality tested
# rather than the socket level-ness of it.

from urllib3 import HTTPConnectionPool, HTTPSConnectionPool
from urllib3.poolmanager import proxy_from_url
from urllib3.exceptions import (
    MaxRetryError,
    ProxyError,
    ReadTimeoutError,
    SSLError,
    ProtocolError,
    BadVersionError,
    FailedTunnelError,
)
from urllib3.util.ssl_ import HAS_SNI
from urllib3.util import ssl_
from urllib3.util.timeout import Timeout
from urllib3.util.retry import Retry
from urllib3._collections import HTTPHeaderDict

from dummyserver.testcase import SocketDummyServerTestCase, consume_socket
from dummyserver.server import (
    DEFAULT_CERTS,
    DEFAULT_CA,
    COMBINED_CERT_AND_KEY,
    PASSWORD_KEYFILE,
    get_unreachable_address,
)

try:
    from mimetools import Message as MimeToolMessage
except ImportError:

    class MimeToolMessage(object):
        pass


from collections import OrderedDict
from threading import Event
import io
import select
import socket
import ssl
import sys
import mock
import platform


import pytest

from test import fails_on_travis_gce, requires_ssl_context_keyfile_password


class TestCookies(SocketDummyServerTestCase):
    def test_multi_setcookie(self):
        def multicookie_response_handler(listener):
            sock = listener.accept()[0]

            buf = b""
            while not buf.endswith(b"\r\n\r\n"):
                buf += sock.recv(65536)

            sock.send(
                b"HTTP/1.1 200 OK\r\n"
                b"Set-Cookie: foo=1\r\n"
                b"Set-Cookie: bar=1\r\n"
                b"\r\n"
            )
            sock.close()

        self._start_server(multicookie_response_handler)
        with HTTPConnectionPool(self.host, self.port) as pool:
            r = pool.request("GET", "/", retries=0)
            assert r.headers == {"set-cookie": "foo=1, bar=1"}
            assert r.headers.getlist("set-cookie") == ["foo=1", "bar=1"]


class TestSNI(SocketDummyServerTestCase):
    @pytest.mark.skipif(not HAS_SNI, reason="SNI-support not available")
    def test_hostname_in_first_request_packet(self):
        done_receiving = Event()
        self.buf = b""

        def socket_handler(listener):
            sock = listener.accept()[0]

            self.buf = sock.recv(65536)  # We only accept one packet
            done_receiving.set()  # let the test know it can proceed
            sock.close()

        self._start_server(socket_handler)
        with HTTPSConnectionPool(self.host, self.port) as pool:
            try:
                pool.request("GET", "/", retries=0)
            except MaxRetryError:  # We are violating the protocol
                pass
            done_receiving.wait()
            assert (
                self.host.encode("ascii") in self.buf
            ), "missing hostname in SSL handshake"


class TestClientCerts(SocketDummyServerTestCase):
    """
    Tests for client certificate support.
    """

    def _wrap_in_ssl(self, sock):
        """
        Given a single socket, wraps it in TLS.
        """
        return ssl.wrap_socket(
            sock,
            ssl_version=ssl.PROTOCOL_SSLv23,
            cert_reqs=ssl.CERT_REQUIRED,
            ca_certs=DEFAULT_CA,
            certfile=DEFAULT_CERTS["certfile"],
            keyfile=DEFAULT_CERTS["keyfile"],
            server_side=True,
        )

    def test_client_certs_two_files(self):
        """
        Having a client cert in a separate file to its associated key works
        properly.
        """
        done_receiving = Event()
        client_certs = []

        def socket_handler(listener):
            sock = listener.accept()[0]
            sock = self._wrap_in_ssl(sock)

            client_certs.append(sock.getpeercert())

            data = b""
            while not data.endswith(b"\r\n\r\n"):
                data += sock.recv(8192)

            sock.sendall(
                b"HTTP/1.1 200 OK\r\n"
                b"Server: testsocket\r\n"
                b"Connection: close\r\n"
                b"Content-Length: 6\r\n"
                b"\r\n"
                b"Valid!"
            )

            done_receiving.wait(5)
            sock.close()

        self._start_server(socket_handler)
        with HTTPSConnectionPool(
            self.host,
            self.port,
            cert_file=DEFAULT_CERTS["certfile"],
            key_file=DEFAULT_CERTS["keyfile"],
            cert_reqs="REQUIRED",
            ca_certs=DEFAULT_CA,
        ) as pool:
            pool.request("GET", "/", retries=0)
            done_receiving.set()

            assert len(client_certs) == 1

    def test_client_certs_one_file(self):
        """
        Having a client cert and its associated private key in just one file
        works properly.
        """
        done_receiving = Event()
        client_certs = []

        def socket_handler(listener):
            sock = listener.accept()[0]
            sock = self._wrap_in_ssl(sock)

            client_certs.append(sock.getpeercert())

            data = b""
            while not data.endswith(b"\r\n\r\n"):
                data += sock.recv(8192)

            sock.sendall(
                b"HTTP/1.1 200 OK\r\n"
                b"Server: testsocket\r\n"
                b"Connection: close\r\n"
                b"Content-Length: 6\r\n"
                b"\r\n"
                b"Valid!"
            )

            done_receiving.wait(5)
            sock.close()

        self._start_server(socket_handler)
        with HTTPSConnectionPool(
            self.host,
            self.port,
            cert_file=COMBINED_CERT_AND_KEY,
            cert_reqs="REQUIRED",
            ca_certs=DEFAULT_CA,
        ) as pool:
            pool.request("GET", "/", retries=0)
            done_receiving.set()

            assert len(client_certs) == 1

    def test_missing_client_certs_raises_error(self):
        """
        Having client certs not be present causes an error.
        """
        done_receiving = Event()

        def socket_handler(listener):
            sock = listener.accept()[0]

            try:
                self._wrap_in_ssl(sock)
            except ssl.SSLError:
                pass

            done_receiving.wait(5)
            sock.close()

        self._start_server(socket_handler)
        with HTTPSConnectionPool(
            self.host, self.port, cert_reqs="REQUIRED", ca_certs=DEFAULT_CA
        ) as pool:
            try:
                pool.request("GET", "/", retries=0)
            except MaxRetryError:
                done_receiving.set()
            else:
                done_receiving.set()
                self.fail(
                    "Expected server to reject connection due to missing client "
                    "certificates"
                )

    @requires_ssl_context_keyfile_password
    def test_client_cert_with_string_password(self):
        self.run_client_cert_with_password_test(u"letmein")

    @requires_ssl_context_keyfile_password
    def test_client_cert_with_bytes_password(self):
        self.run_client_cert_with_password_test(b"letmein")

    def run_client_cert_with_password_test(self, password):
        """
        Tests client certificate password functionality
        """
        done_receiving = Event()
        client_certs = []

        def socket_handler(listener):
            sock = listener.accept()[0]
            sock = self._wrap_in_ssl(sock)

            client_certs.append(sock.getpeercert())

            data = b""
            while not data.endswith(b"\r\n\r\n"):
                data += sock.recv(8192)

            sock.sendall(
                b"HTTP/1.1 200 OK\r\n"
                b"Server: testsocket\r\n"
                b"Connection: close\r\n"
                b"Content-Length: 6\r\n"
                b"\r\n"
                b"Valid!"
            )

            done_receiving.wait(5)
            sock.close()

        self._start_server(socket_handler)
        ssl_context = ssl_.SSLContext(ssl_.PROTOCOL_SSLv23)
        ssl_context.load_cert_chain(
            certfile=DEFAULT_CERTS["certfile"],
            keyfile=PASSWORD_KEYFILE,
            password=password,
        )

        with HTTPSConnectionPool(
            self.host,
            self.port,
            ssl_context=ssl_context,
            cert_reqs="REQUIRED",
            ca_certs=DEFAULT_CA,
        ) as pool:
            pool.request("GET", "/", retries=0)
            done_receiving.set()

            assert len(client_certs) == 1

    @requires_ssl_context_keyfile_password
    def test_load_keyfile_with_invalid_password(self):
        context = ssl_.SSLContext(ssl_.PROTOCOL_SSLv23)

        # Different error is raised depending on context.
        if ssl_.IS_PYOPENSSL:
            from OpenSSL.SSL import Error

            expected_error = Error
        else:
            expected_error = ssl.SSLError

        with pytest.raises(expected_error):
            context.load_cert_chain(
                certfile=DEFAULT_CERTS["certfile"],
                keyfile=PASSWORD_KEYFILE,
                password=b"letmei",
            )


class TestSocketClosing(SocketDummyServerTestCase):
    def test_recovery_when_server_closes_connection(self):
        # Does the pool work seamlessly if an open connection in the
        # connection pool gets hung up on by the server, then reaches
        # the front of the queue again?

        done_closing = Event()

        def socket_handler(listener):
            for i in 0, 1:
                sock = listener.accept()[0]

                buf = b""
                while not buf.endswith(b"\r\n\r\n"):
                    buf = sock.recv(65536)

                body = "Response %d" % i
                sock.send(
                    (
                        "HTTP/1.1 200 OK\r\n"
                        "Content-Type: text/plain\r\n"
                        "Content-Length: %d\r\n"
                        "\r\n"
                        "%s" % (len(body), body)
                    ).encode("utf-8")
                )

                sock.close()  # simulate a server timing out, closing socket
                done_closing.set()  # let the test know it can proceed

        self._start_server(socket_handler)
        with HTTPConnectionPool(self.host, self.port) as pool:
            response = pool.request("GET", "/", retries=0)
            assert response.status == 200
            assert response.data == b"Response 0"

            done_closing.wait()  # wait until the socket in our pool gets closed

            response = pool.request("GET", "/", retries=0)
            assert response.status == 200
            assert response.data == b"Response 1"

    def test_connection_refused(self):
        # Does the pool retry if there is no listener on the port?
        host, port = get_unreachable_address()
        with HTTPConnectionPool(host, port, maxsize=3, block=True) as http:
            with pytest.raises(MaxRetryError):
                http.request("GET", "/", retries=0, release_conn=False)
            assert http.pool.qsize() == http.pool.maxsize

    def test_connection_read_timeout(self):
        timed_out = Event()

        def socket_handler(listener):
            sock = listener.accept()[0]
            while not sock.recv(65536).endswith(b"\r\n\r\n"):
                pass

            timed_out.wait()
            sock.close()

        self._start_server(socket_handler)
        with HTTPConnectionPool(
            self.host, self.port, timeout=0.01, retries=False, maxsize=3, block=True
        ) as http:
            try:
                with pytest.raises(ReadTimeoutError):
                    http.request("GET", "/", release_conn=False)
            finally:
                timed_out.set()

            assert http.pool.qsize() == http.pool.maxsize

    def test_read_timeout_dont_retry_method_not_in_whitelist(self):
        timed_out = Event()

        def socket_handler(listener):
            sock = listener.accept()[0]
            sock.recv(65536)
            timed_out.wait()
            sock.close()

        self._start_server(socket_handler)
        with HTTPConnectionPool(
            self.host, self.port, timeout=0.01, retries=True
        ) as pool:
            try:
                with pytest.raises(ReadTimeoutError):
                    pool.request("POST", "/")
            finally:
                timed_out.set()

    @pytest.mark.skip
    def test_https_connection_read_timeout(self):
        """ Handshake timeouts should fail with a Timeout"""
        timed_out = Event()

        def socket_handler(listener):
            sock = listener.accept()[0]
            while not sock.recv(65536):
                pass

            timed_out.wait()
            sock.close()

        self._start_server(socket_handler)
        with HTTPSConnectionPool(
            self.host, self.port, timeout=0.01, retries=False
        ) as pool:
            try:
                with pytest.raises(ReadTimeoutError):
                    pool.request("GET", "/")
            finally:
                timed_out.set()

    def test_timeout_errors_cause_retries(self):
        def socket_handler(listener):
            sock_timeout = listener.accept()[0]

            # Wait for a second request before closing the first socket.
            sock = listener.accept()[0]
            sock_timeout.close()

            # Second request.
            buf = b""
            while not buf.endswith(b"\r\n\r\n"):
                buf += sock.recv(65536)

            # Now respond immediately.
            body = "Response 2"
            sock.send(
                (
                    "HTTP/1.1 200 OK\r\n"
                    "Content-Type: text/plain\r\n"
                    "Content-Length: %d\r\n"
                    "\r\n"
                    "%s" % (len(body), body)
                ).encode("utf-8")
            )

            sock.close()

        # In situations where the main thread throws an exception, the server
        # thread can hang on an accept() call. This ensures everything times
        # out within 1 second. This should be long enough for any socket
        # operations in the test suite to complete
        default_timeout = socket.getdefaulttimeout()
        socket.setdefaulttimeout(1)

        try:
            self._start_server(socket_handler)
            t = Timeout(connect=0.001, read=0.01)
            with HTTPConnectionPool(self.host, self.port, timeout=t) as pool:
                response = pool.request("GET", "/", retries=1)
                assert response.status == 200
                assert response.data == b"Response 2"
        finally:
            socket.setdefaulttimeout(default_timeout)

    def test_delayed_body_read_timeout(self):
        timed_out = Event()

        def socket_handler(listener):
            sock = listener.accept()[0]
            buf = b""
            body = "Hi"
            while not buf.endswith(b"\r\n\r\n"):
                buf = sock.recv(65536)
            sock.send(
                (
                    "HTTP/1.1 200 OK\r\n"
                    "Content-Type: text/plain\r\n"
                    "Content-Length: %d\r\n"
                    "\r\n" % len(body)
                ).encode("utf-8")
            )

            timed_out.wait()
            sock.send(body.encode("utf-8"))
            sock.close()

        self._start_server(socket_handler)
        with HTTPConnectionPool(self.host, self.port) as pool:
            response = pool.urlopen(
                "GET",
                "/",
                retries=0,
                preload_content=False,
                timeout=Timeout(connect=1, read=0.01),
            )
            try:
                with pytest.raises(ReadTimeoutError):
                    response.read()
            finally:
                timed_out.set()

    def test_delayed_body_read_timeout_with_preload(self):
        timed_out = Event()

        def socket_handler(listener):
            sock = listener.accept()[0]
            buf = b""
            body = "Hi"
            while not buf.endswith(b"\r\n\r\n"):
                buf += sock.recv(65536)
            sock.send(
                (
                    "HTTP/1.1 200 OK\r\n"
                    "Content-Type: text/plain\r\n"
                    "Content-Length: %d\r\n"
                    "\r\n" % len(body)
                ).encode("utf-8")
            )

            timed_out.wait(5)
            sock.close()

        self._start_server(socket_handler)
        with HTTPConnectionPool(self.host, self.port) as pool:
            try:
                with pytest.raises(ReadTimeoutError):
                    pool.urlopen(
                        "GET", "/", retries=False, timeout=Timeout(connect=1, read=0.01)
                    )
            finally:
                timed_out.set()

    def test_incomplete_response(self):
        body = "Response"
        partial_body = body[:2]

        def socket_handler(listener):
            sock = listener.accept()[0]

            # Consume request
            buf = b""
            while not buf.endswith(b"\r\n\r\n"):
                buf = sock.recv(65536)

            # Send partial response and close socket.
            sock.send(
                (
                    "HTTP/1.1 200 OK\r\n"
                    "Content-Type: text/plain\r\n"
                    "Content-Length: %d\r\n"
                    "\r\n"
                    "%s" % (len(body), partial_body)
                ).encode("utf-8")
            )
            sock.close()

        self._start_server(socket_handler)
        with HTTPConnectionPool(self.host, self.port) as pool:
            response = pool.request("GET", "/", retries=0, preload_content=False)
            with pytest.raises(ProtocolError):
                response.read()

    def test_retry_weird_http_version(self):
        """ Retry class should handle httplib.BadStatusLine errors properly """

        def socket_handler(listener):
            sock = listener.accept()[0]
            # First request.
            # Pause before responding so the first request times out.
            buf = b""
            while not buf.endswith(b"\r\n\r\n"):
                buf += sock.recv(65536)

            # send bad response
            body = "bad http response"
            sock.send(
                (
                    "HTTP0.5 200 OK\r\n"
                    "Content-Type: text/plain\r\n"
                    "Content-Length: %d\r\n"
                    "\r\n"
                    "%s" % (len(body), body)
                ).encode("utf-8")
            )
            sock.close()

            # Second request.
            sock = listener.accept()[0]
            buf = b""
            while not buf.endswith(b"\r\n\r\n"):
                buf += sock.recv(65536)

            # Now respond immediately.
            sock.send(
                (
                    "HTTP/1.1 200 OK\r\n"
                    "Content-Type: text/plain\r\n"
                    "Content-Length: %d\r\n"
                    "\r\n"
                    "foo" % (len("foo"))
                ).encode("utf-8")
            )

            sock.close()  # Close the socket.

        self._start_server(socket_handler)
        with HTTPConnectionPool(self.host, self.port) as pool:
            retry = Retry(read=1)
            response = pool.request("GET", "/", retries=retry)
            assert response.status == 200
            assert response.data == b"foo"

    def test_dont_tolerate_bad_versions(self):
        """We don't tolerate weird versions of HTTP"""

        def socket_handler(listener):
            sock = listener.accept()[0]
            # First request.
            # Pause before responding so the first request times out.
            buf = b""
            while not buf.endswith(b"\r\n\r\n"):
                buf += sock.recv(65536)

            # send bad response
            body = "bad http response"
            sock.send(
                (
                    "HTTP/1.2 200 OK\r\n"
                    "Content-Type: text/plain\r\n"
                    "Content-Length: %d\r\n"
                    "\r\n"
                    "%s" % (len(body), body)
                ).encode("utf-8")
            )
            sock.close()

        self._start_server(socket_handler)
        with HTTPConnectionPool(self.host, self.port) as pool:
            with pytest.raises(MaxRetryError) as cm:
                pool.request("GET", "/", retries=0)

            assert isinstance(cm.value.reason, BadVersionError)

    def test_connection_cleanup_on_read_timeout(self):
        timed_out = Event()

        def socket_handler(listener):
            sock = listener.accept()[0]
            buf = b""
            body = "Hi"
            while not buf.endswith(b"\r\n\r\n"):
                buf = sock.recv(65536)
            sock.send(
                (
                    "HTTP/1.1 200 OK\r\n"
                    "Content-Type: text/plain\r\n"
                    "Content-Length: %d\r\n"
                    "\r\n" % len(body)
                ).encode("utf-8")
            )

            timed_out.wait()
            sock.close()

        self._start_server(socket_handler)
        with HTTPConnectionPool(self.host, self.port) as pool:
            poolsize = pool.pool.qsize()
            response = pool.urlopen(
                "GET",
                "/",
                retries=0,
                preload_content=False,
                timeout=Timeout(connect=1, read=0.01),
            )
            try:
                with pytest.raises(ReadTimeoutError):
                    response.read()
                assert poolsize == pool.pool.qsize()
            finally:
                timed_out.set()

    def test_connection_cleanup_on_protocol_error_during_read(self):
        body = "Response"
        partial_body = body[:2]

        def socket_handler(listener):
            sock = listener.accept()[0]

            # Consume request
            buf = b""
            while not buf.endswith(b"\r\n\r\n"):
                buf = sock.recv(65536)

            # Send partial response and close socket.
            sock.send(
                (
                    "HTTP/1.1 200 OK\r\n"
                    "Content-Type: text/plain\r\n"
                    "Content-Length: %d\r\n"
                    "\r\n"
                    "%s" % (len(body), partial_body)
                ).encode("utf-8")
            )
            sock.close()

        self._start_server(socket_handler)
        with HTTPConnectionPool(self.host, self.port) as pool:
            poolsize = pool.pool.qsize()
            response = pool.request("GET", "/", retries=0, preload_content=False)

            with pytest.raises(ProtocolError):
                response.read()
            assert poolsize == pool.pool.qsize()

    def test_connection_closed_on_read_timeout_preload_false(self):
        timed_out = Event()

        def socket_handler(listener):
            sock = listener.accept()[0]

            # Consume request
            buf = b""
            while not buf.endswith(b"\r\n\r\n"):
                buf = sock.recv(65535)

            # Send partial chunked response and then hang.
            sock.send(
                (
                    "HTTP/1.1 200 OK\r\n"
                    "Content-Type: text/plain\r\n"
                    "Transfer-Encoding: chunked\r\n"
                    "\r\n"
                    "8\r\n"
                    "12345678\r\n"
                ).encode("utf-8")
            )
            timed_out.wait(5)

            # Expect a new request, but keep hold of the old socket to avoid
            # leaking it. Because we don't want to hang this thread, we
            # actually use select.select to confirm that a new request is
            # coming in: this lets us time the thread out.
            rlist, _, _ = select.select([listener], [], [], 1)
            assert rlist
            new_sock = listener.accept()[0]

            # Consume request
            buf = b""
            while not buf.endswith(b"\r\n\r\n"):
                buf = new_sock.recv(65535)

            # Send complete chunked response.
            new_sock.send(
                (
                    "HTTP/1.1 200 OK\r\n"
                    "Content-Type: text/plain\r\n"
                    "Transfer-Encoding: chunked\r\n"
                    "\r\n"
                    "8\r\n"
                    "12345678\r\n"
                    "0\r\n\r\n"
                ).encode("utf-8")
            )

            new_sock.close()
            sock.close()

        self._start_server(socket_handler)
        with HTTPConnectionPool(self.host, self.port) as pool:
            # First request should fail.
            response = pool.urlopen(
                "GET",
                "/",
                retries=0,
                preload_content=False,
                timeout=Timeout(connect=1, read=0.1),
            )
            try:
                with pytest.raises(ReadTimeoutError):
                    response.read()
            finally:
                timed_out.set()

            # Second should succeed.
            response = pool.urlopen(
                "GET",
                "/",
                retries=0,
                preload_content=False,
                timeout=Timeout(connect=1, read=1),
            )
            assert len(response.read()) == 8

    def test_closing_response_actually_closes_connection(self):
        done_closing = Event()
        complete = Event()

        def socket_handler(listener):
            sock = listener.accept()[0]

            buf = b""
            while not buf.endswith(b"\r\n\r\n"):
                buf = sock.recv(65536)

            sock.send(
                (
                    "HTTP/1.1 200 OK\r\n"
                    "Content-Type: text/plain\r\n"
                    "Content-Length: 0\r\n"
                    "\r\n"
                ).encode("utf-8")
            )

            # Wait for the socket to close.
            done_closing.wait(timeout=1)

            # Look for the empty string to show that the connection got closed.
            # Don't get stuck in a timeout.
            sock.settimeout(1)
            new_data = sock.recv(65536)
            assert not new_data
            sock.close()
            complete.set()

        self._start_server(socket_handler)
        with HTTPConnectionPool(self.host, self.port) as pool:
            response = pool.request("GET", "/", retries=0, preload_content=False)
            assert response.status == 200
            response.close()

            done_closing.set()  # wait until the socket in our pool gets closed
            successful = complete.wait(timeout=1)
            if not successful:
                self.fail("Timed out waiting for connection close")

    def test_release_conn_param_is_respected_after_timeout_retry(self):
        """For successful ```urlopen()```, the connection isn't released, even
        after a retry.

        This test allows a retry: one request fails, the next request succeeds.

        This is a regression test for issue #651 [1], where the connection
        would be released if the initial request failed, even if a retry
        succeeded.

        [1] <https://github.com/shazow/urllib3/issues/651>
        """

        def socket_handler(listener):
            sock = listener.accept()[0]
            consume_socket(sock)

            # Close the connection, without sending any response (not even the
            # HTTP status line). This will trigger a `Timeout` on the client,
            # inside `urlopen()`.
            sock.close()

            # Expect a new request. Because we don't want to hang this thread,
            # we actually use select.select to confirm that a new request is
            # coming in: this lets us time the thread out.
            rlist, _, _ = select.select([listener], [], [], 5)
            assert rlist
            sock = listener.accept()[0]
            consume_socket(sock)

            # Send complete chunked response.
            sock.send(
                (
                    "HTTP/1.1 200 OK\r\n"
                    "Content-Type: text/plain\r\n"
                    "Transfer-Encoding: chunked\r\n"
                    "\r\n"
                    "8\r\n"
                    "12345678\r\n"
                    "0\r\n\r\n"
                ).encode("utf-8")
            )

            sock.close()

        self._start_server(socket_handler)
        with HTTPConnectionPool(self.host, self.port, maxsize=1) as pool:
            # First request should fail, but the timeout and `retries=1` should
            # save it.
            response = pool.urlopen(
                "GET",
                "/",
                retries=1,
                preload_content=False,
                timeout=Timeout(connect=1, read=0.01),
            )

            # The connection should still be on the response object, and none
            # should be in the pool. We opened two though.
            assert pool.num_connections == 2
            assert pool.pool.qsize() == 0
            assert response.connection is not None

            # Consume the data. This should put the connection back.
            response.read()
            assert pool.pool.qsize() == 1
            assert response.connection is None

    def test_early_response(self):
        """
        When the server responds to a request before we've finished sending it,
        we stop our upload immediately.
        """
        client_send_event = Event()

        def socket_handler(listener):
            sock = listener.accept()[0]

            body = b""
            while not body.endswith(b"a\r\nfirst data\r\n"):
                body += sock.recv(65536)

            body = body.split(b"\r\n\r\n", 1)[1]
            body = body.decode("utf-8")

            # send response containing the body we've received
            sock.sendall(
                (
                    "HTTP/1.1 400 CLIENT ERROR\r\n"
                    "Content-Type: text/plain\r\n"
                    "Content-Length: %d\r\n"
                    "\r\n"
                    "%s" % (len(body), body)
                ).encode("utf-8")
            )

            sock.close()

            # Tell the client it is now allowed to send. We deliberately do
            # this after the close so that the client will encounter a closed
            # pipe error if it screws up.
            client_send_event.set()

        def body_uploader():
            yield b"first data"
            client_send_event.wait(0.5)
            yield b"second data"
            yield b"third data"

        self._start_server(socket_handler)
        with HTTPConnectionPool(self.host, self.port) as pool:
            response = pool.request("POST", "/", body=body_uploader(), retries=0)

            # Only the first data should have been received by the server.
            assert response.status == 400
            assert response.data == b"a\r\nfirst data\r\n"


class TestProxyManager(SocketDummyServerTestCase):
    def test_simple(self):
        def echo_socket_handler(listener):
            sock = listener.accept()[0]

            buf = b""
            while not buf.endswith(b"\r\n\r\n"):
                buf += sock.recv(65536)

            sock.send(
                (
                    "HTTP/1.1 200 OK\r\n"
                    "Content-Type: text/plain\r\n"
                    "Content-Length: %d\r\n"
                    "\r\n"
                    "%s" % (len(buf), buf.decode("utf-8"))
                ).encode("utf-8")
            )
            sock.close()

        self._start_server(echo_socket_handler)
        base_url = "http://%s:%d" % (self.host, self.port)
        with proxy_from_url(base_url) as proxy:
            r = proxy.request("GET", "http://google.com/")

            assert r.status == 200
            # FIXME: The order of the headers is not predictable right now. We
            # should fix that someday (maybe when we migrate to
            # OrderedDict/MultiDict).
            assert sorted(r.data.split(b"\r\n")) == sorted(
                [
                    b"GET http://google.com/ HTTP/1.1",
                    b"host: google.com",
                    b"accept: */*",
                    b"",
                    b"",
                ]
            )

    def test_headers(self):
        def echo_socket_handler(listener):
            sock = listener.accept()[0]

            buf = b""
            while not buf.endswith(b"\r\n\r\n"):
                buf += sock.recv(65536)

            sock.send(
                (
                    "HTTP/1.1 200 OK\r\n"
                    "Content-Type: text/plain\r\n"
                    "Content-Length: %d\r\n"
                    "\r\n"
                    "%s" % (len(buf), buf.decode("utf-8"))
                ).encode("utf-8")
            )
            sock.close()

        self._start_server(echo_socket_handler)
        base_url = "http://%s:%d" % (self.host, self.port)

        # Define some proxy headers.
        proxy_headers = HTTPHeaderDict({"For-The-Proxy": "YEAH!"})
        with proxy_from_url(base_url, proxy_headers=proxy_headers) as proxy:
            conn = proxy.connection_from_url("http://www.google.com/")

            r = conn.urlopen("GET", "http://www.google.com/")

            assert r.status == 200
            # FIXME: The order of the headers is not predictable right now. We
            # should fix that someday (maybe when we migrate to
            # OrderedDict/MultiDict).
            assert b"for-the-proxy: YEAH!\r\n" in r.data

    def test_retries(self):
        close_event = Event()

        def echo_socket_handler(listener):
            sock = listener.accept()[0]
            # First request, which should fail
            sock.close()

            # Second request
            sock = listener.accept()[0]

            buf = b""
            while not buf.endswith(b"\r\n\r\n"):
                buf += sock.recv(65536)

            sock.send(
                (
                    "HTTP/1.1 200 OK\r\n"
                    "Content-Type: text/plain\r\n"
                    "Content-Length: %d\r\n"
                    "\r\n"
                    "%s" % (len(buf), buf.decode("utf-8"))
                ).encode("utf-8")
            )
            sock.close()
            close_event.set()

        self._start_server(echo_socket_handler)
        base_url = "http://%s:%d" % (self.host, self.port)

        with proxy_from_url(base_url) as proxy:
            conn = proxy.connection_from_url("http://www.google.com")

            r = conn.urlopen("GET", "http://www.google.com", retries=1)
            assert r.status == 200

            close_event.wait(timeout=1)
            with pytest.raises(ProxyError):
                conn.urlopen("GET", "http://www.google.com", retries=False)

    def test_connect_reconn(self):
        def proxy_ssl_one(listener):
            sock = listener.accept()[0]

            buf = b""
            while not buf.endswith(b"\r\n\r\n"):
                buf += sock.recv(65536)
            s = buf.decode("utf-8")
            if not s.startswith("CONNECT "):
                sock.send(
                    (
                        "HTTP/1.1 405 Method not allowed\r\nAllow: CONNECT\r\n\r\n"
                    ).encode("utf-8")
                )
                sock.close()
                return

            if not s.startswith("CONNECT %s:443" % (self.host,)):
                sock.send(("HTTP/1.1 403 Forbidden\r\n\r\n").encode("utf-8"))
                sock.close()
                return

            sock.send(("HTTP/1.1 200 Connection Established\r\n\r\n").encode("utf-8"))
            ssl_sock = ssl.wrap_socket(
                sock,
                server_side=True,
                keyfile=DEFAULT_CERTS["keyfile"],
                certfile=DEFAULT_CERTS["certfile"],
                ca_certs=DEFAULT_CA,
            )

            buf = b""
            while not buf.endswith(b"\r\n\r\n"):
                buf += ssl_sock.recv(65536)

            ssl_sock.send(
                (
                    "HTTP/1.1 200 OK\r\n"
                    "Content-Type: text/plain\r\n"
                    "Content-Length: 2\r\n"
                    "Connection: close\r\n"
                    "\r\n"
                    "Hi"
                ).encode("utf-8")
            )
            ssl_sock.close()

        def echo_socket_handler(listener):
            proxy_ssl_one(listener)
            proxy_ssl_one(listener)

        self._start_server(echo_socket_handler)
        base_url = "http://%s:%d" % (self.host, self.port)

        with proxy_from_url(base_url, ca_certs=DEFAULT_CA) as proxy:
            url = "https://{0}".format(self.host)
            conn = proxy.connection_from_url(url)
            r = conn.urlopen("GET", url, retries=0)
            assert r.status == 200
            r = conn.urlopen("GET", url, retries=0)
            assert r.status == 200

    def test_connect_failing(self):
        def handler(listener):
            sock = listener.accept()[0]

            buf = b""
            while not buf.endswith(b"\r\n\r\n"):
                buf += sock.recv(65536)
            sock.sendall(
                b"HTTP/1.1 401 Unauthorized\r\n"
                b"Connection: close\r\n"
                b"Server: testsocket\r\n"
                b"X-Custom-Header: yougotit\r\n"
                b"\r\n"
            )
            sock.close()

        self._start_server(handler)
        base_url = "http://%s:%d" % (self.host, self.port)

        with proxy_from_url(base_url) as proxy:
            url = "https://{0}".format(self.host)
            conn = proxy.connection_from_url(url)

            with pytest.raises(FailedTunnelError) as cm:
                conn.urlopen("GET", url, retries=0)

            exception = cm.value
            assert exception.response.status_code == 401
            assert exception.response.headers["x-custom-header"] == "yougotit"

    def test_connect_ipv6_addr(self):
        ipv6_addr = "2001:4998:c:a06::2:4008"

        def echo_socket_handler(listener):
            sock = listener.accept()[0]

            buf = b""
            while not buf.endswith(b"\r\n\r\n"):
                buf += sock.recv(65536)
            s = buf.decode("utf-8")

            if s.startswith("CONNECT [%s]:443" % (ipv6_addr,)):
                sock.send(b"HTTP/1.1 200 Connection Established\r\n\r\n")
                ssl_sock = ssl.wrap_socket(
                    sock,
                    server_side=True,
                    keyfile=DEFAULT_CERTS["keyfile"],
                    certfile=DEFAULT_CERTS["certfile"],
                )
                buf = b""
                while not buf.endswith(b"\r\n\r\n"):
                    buf += ssl_sock.recv(65536)

                ssl_sock.send(
                    b"HTTP/1.1 200 OK\r\n"
                    b"Content-Type: text/plain\r\n"
                    b"Content-Length: 2\r\n"
                    b"Connection: close\r\n"
                    b"\r\n"
                    b"Hi"
                )
                ssl_sock.close()
            else:
                sock.close()

        self._start_server(echo_socket_handler)
        base_url = "http://%s:%d" % (self.host, self.port)

        with proxy_from_url(base_url, cert_reqs="NONE") as proxy:
            url = "https://[{0}]".format(ipv6_addr)
            conn = proxy.connection_from_url(url)
            try:
                r = conn.urlopen("GET", url, retries=0)
                assert r.status == 200
            except MaxRetryError:
                self.fail("Invalid IPv6 format in HTTP CONNECT request")


class TestSSL(SocketDummyServerTestCase):
    def test_ssl_failure_midway_through_conn(self):
        def socket_handler(listener):
            sock = listener.accept()[0]
            sock2 = sock.dup()
            ssl_sock = ssl.wrap_socket(
                sock,
                server_side=True,
                keyfile=DEFAULT_CERTS["keyfile"],
                certfile=DEFAULT_CERTS["certfile"],
                ca_certs=DEFAULT_CA,
            )

            buf = b""
            while not buf.endswith(b"\r\n\r\n"):
                buf += ssl_sock.recv(65536)

            # Deliberately send from the non-SSL socket.
            sock2.send(
                (
                    "HTTP/1.1 200 OK\r\n"
                    "Content-Type: text/plain\r\n"
                    "Content-Length: 2\r\n"
                    "\r\n"
                    "Hi"
                ).encode("utf-8")
            )
            sock2.close()
            ssl_sock.close()

        self._start_server(socket_handler)
        with HTTPSConnectionPool(self.host, self.port) as pool:
            with pytest.raises(MaxRetryError) as cm:
                pool.request("GET", "/", retries=0)
            assert isinstance(cm.value.reason, SSLError)

    def test_ssl_read_timeout(self):
        timed_out = Event()

        def socket_handler(listener):
            sock = listener.accept()[0]
            ssl_sock = ssl.wrap_socket(
                sock,
                server_side=True,
                keyfile=DEFAULT_CERTS["keyfile"],
                certfile=DEFAULT_CERTS["certfile"],
            )

            buf = b""
            while not buf.endswith(b"\r\n\r\n"):
                buf += ssl_sock.recv(65536)

            # Send incomplete message (note Content-Length)
            ssl_sock.send(
                (
                    "HTTP/1.1 200 OK\r\n"
                    "Content-Type: text/plain\r\n"
                    "Content-Length: 10\r\n"
                    "\r\n"
                    "Hi-"
                ).encode("utf-8")
            )
            timed_out.wait()

            sock.close()
            ssl_sock.close()

        self._start_server(socket_handler)
        with HTTPSConnectionPool(self.host, self.port, ca_certs=DEFAULT_CA) as pool:
            response = pool.urlopen(
                "GET",
                "/",
                retries=0,
                preload_content=False,
                timeout=Timeout(connect=1, read=0.01),
            )
            try:
                with pytest.raises(ReadTimeoutError):
                    response.read()
            finally:
                timed_out.set()

    def test_ssl_failed_fingerprint_verification(self):
        def socket_handler(listener):
            for i in range(2):
                sock = listener.accept()[0]
                ssl_sock = ssl.wrap_socket(
                    sock,
                    server_side=True,
                    keyfile=DEFAULT_CERTS["keyfile"],
                    certfile=DEFAULT_CERTS["certfile"],
                    ca_certs=DEFAULT_CA,
                )

                ssl_sock.send(
                    b"HTTP/1.1 200 OK\r\n"
                    b"Content-Type: text/plain\r\n"
                    b"Content-Length: 5\r\n\r\n"
                    b"Hello"
                )

                ssl_sock.close()
                sock.close()

        self._start_server(socket_handler)
        # GitHub's fingerprint. Valid, but not matching.
        fingerprint = "A0:C4:A7:46:00:ED:A7:2D:C0:BE:CB:9A:8C:B6:07:CA:58:EE:74:5E"

        def request():
            pool = HTTPSConnectionPool(
                self.host, self.port, assert_fingerprint=fingerprint
            )
            try:
                response = pool.urlopen(
                    "GET",
                    "/",
                    preload_content=False,
                    timeout=Timeout(connect=1, read=0.01),
                    retries=0,
                )
                response.read()
            finally:
                pool.close()

        with pytest.raises(MaxRetryError) as cm:
            request()
        assert isinstance(cm.value.reason, SSLError)
        # Should not hang, see https://github.com/shazow/urllib3/issues/529
        with pytest.raises(MaxRetryError):
            request()

    @pytest.mark.timeout(0.5)
    def test_retry_ssl_error(self):
        def socket_handler(listener):
            # first request, trigger an SSLError
            sock = listener.accept()[0]
            sock2 = sock.dup()
            ssl_sock = ssl.wrap_socket(
                sock,
                server_side=True,
                keyfile=DEFAULT_CERTS["keyfile"],
                certfile=DEFAULT_CERTS["certfile"],
            )
            buf = b""
            while not buf.endswith(b"\r\n\r\n"):
                buf += ssl_sock.recv(65536)

            # Deliberately send from the non-SSL socket to trigger an SSLError
            sock2.send(
                (
                    "HTTP/1.1 200 OK\r\n"
                    "Content-Type: text/plain\r\n"
                    "Content-Length: 4\r\n"
                    "\r\n"
                    "Fail"
                ).encode("utf-8")
            )
            sock2.close()
            ssl_sock.close()

            # retried request
            sock = listener.accept()[0]
            ssl_sock = ssl.wrap_socket(
                sock,
                server_side=True,
                keyfile=DEFAULT_CERTS["keyfile"],
                certfile=DEFAULT_CERTS["certfile"],
            )
            buf = b""
            while not buf.endswith(b"\r\n\r\n"):
                buf += ssl_sock.recv(65536)
            ssl_sock.send(
                b"HTTP/1.1 200 OK\r\n"
                b"Content-Type: text/plain\r\n"
                b"Content-Length: 7\r\n\r\n"
                b"Success"
            )
            ssl_sock.close()

        self._start_server(socket_handler)

        with HTTPSConnectionPool(self.host, self.port, ca_certs=DEFAULT_CA) as pool:
            response = pool.urlopen("GET", "/", retries=1)
            assert response.data == b"Success"

    def test_ssl_load_default_certs_when_empty(self):
        def socket_handler(listener):
            sock = listener.accept()[0]
            ssl_sock = ssl.wrap_socket(
                sock,
                server_side=True,
                keyfile=DEFAULT_CERTS["keyfile"],
                certfile=DEFAULT_CERTS["certfile"],
                ca_certs=DEFAULT_CA,
            )

            buf = b""
            while not buf.endswith(b"\r\n\r\n"):
                buf += ssl_sock.recv(65536)

            ssl_sock.send(
                b"HTTP/1.1 200 OK\r\n"
                b"Content-Type: text/plain\r\n"
                b"Content-Length: 5\r\n\r\n"
                b"Hello"
            )

            ssl_sock.close()
            sock.close()

        context = mock.create_autospec(ssl_.SSLContext)
        context.load_default_certs = mock.Mock()
        context.options = 0

        with mock.patch("urllib3.util.ssl_.SSLContext", lambda *_, **__: context):
            self._start_server(socket_handler)
            with HTTPSConnectionPool(self.host, self.port) as pool:
                with pytest.raises(MaxRetryError):
                    pool.request("GET", "/", timeout=0.01)
                context.load_default_certs.assert_called_with()

    def test_ssl_dont_load_default_certs_when_given(self):
        if platform.python_implementation() == "PyPy" and sys.version_info[0] == 2:
            # https://github.com/testing-cabal/mock/issues/438
            pytest.xfail("fails with PyPy for Python 2 dues to funcsigs bug")

        def socket_handler(listener):
            sock = listener.accept()[0]
            ssl_sock = ssl.wrap_socket(
                sock,
                server_side=True,
                keyfile=DEFAULT_CERTS["keyfile"],
                certfile=DEFAULT_CERTS["certfile"],
                ca_certs=DEFAULT_CA,
            )

            buf = b""
            while not buf.endswith(b"\r\n\r\n"):
                buf += ssl_sock.recv(65536)

            ssl_sock.send(
                b"HTTP/1.1 200 OK\r\n"
                b"Content-Type: text/plain\r\n"
                b"Content-Length: 5\r\n\r\n"
                b"Hello"
            )

            ssl_sock.close()
            sock.close()

        context = mock.create_autospec(ssl_.SSLContext)
        context.load_default_certs = mock.Mock()
        context.options = 0

        with mock.patch("urllib3.util.ssl_.SSLContext", lambda *_, **__: context):
            for kwargs in [
                {"ca_certs": "/a"},
                {"ca_cert_dir": "/a"},
                {"ca_certs": "a", "ca_cert_dir": "a"},
                {"ssl_context": context},
            ]:

                self._start_server(socket_handler)

                with HTTPSConnectionPool(self.host, self.port, **kwargs) as pool:
                    with pytest.raises(MaxRetryError):
                        pool.request("GET", "/", timeout=0.01)
                    context.load_default_certs.assert_not_called()


class TestErrorWrapping(SocketDummyServerTestCase):
    def test_bad_statusline(self):
        self.start_response_handler(
            b"HTTP/1.1 Omg What Is This?\r\n" b"Content-Length: 0\r\n" b"\r\n"
        )
        with HTTPConnectionPool(self.host, self.port, retries=False) as pool:
            with pytest.raises(ProtocolError):
                pool.request("GET", "/")

    def test_unknown_protocol(self):
        self.start_response_handler(
            b"HTTP/1000 200 OK\r\n" b"Content-Length: 0\r\n" b"\r\n"
        )
        with HTTPConnectionPool(self.host, self.port, retries=False) as pool:
            with pytest.raises(ProtocolError):
                pool.request("GET", "/")


class TestHeaders(SocketDummyServerTestCase):
    def test_headers_always_lowercase(self):
        self.start_response_handler(
            b"HTTP/1.1 200 OK\r\n"
            b"Content-Length: 0\r\n"
            b"Content-type: text/plain\r\n"
            b"\r\n"
        )
        with HTTPConnectionPool(self.host, self.port, retries=False) as pool:
            HEADERS = {"content-length": "0", "content-type": "text/plain"}
            r = pool.request("GET", "/")
            assert HEADERS == dict(r.headers.items())  # to preserve case sensitivity

    def test_headers_are_sent_with_lower_case(self):
        headers = {"Foo": "bar", "bAz": "quux"}
        parsed_headers = {}

        def socket_handler(listener):
            sock = listener.accept()[0]

            buf = b""
            while not buf.endswith(b"\r\n\r\n"):
                buf += sock.recv(65536)

            headers_list = [header for header in buf.split(b"\r\n")[1:] if header]

            for header in headers_list:
                (key, value) = header.split(b": ")
                parsed_headers[key.decode("ascii")] = value.decode("ascii")

            sock.send(
                ("HTTP/1.1 204 No Content\r\nContent-Length: 0\r\n\r\n").encode("utf-8")
            )

            sock.close()

        self._start_server(socket_handler)
        expected_headers = {"host": "{0}:{1}".format(self.host, self.port)}
        for key, value in headers.items():
            expected_headers[key.lower()] = value

        with HTTPConnectionPool(self.host, self.port, retries=False) as pool:
            pool.request("GET", "/", headers=HTTPHeaderDict(headers))
            assert expected_headers == parsed_headers

    def test_request_headers_are_sent_in_the_original_order(self):
        # NOTE: Probability this test gives a false negative is 1/(K!)
        K = 16
        # NOTE: Provide headers in non-sorted order (i.e. reversed)
        #       so that if the internal implementation tries to sort them,
        #       a change will be detected.
        expected_request_headers = [
            (u"x-header-%d" % i, str(i)) for i in reversed(range(K))
        ]

        actual_request_headers = []

        def socket_handler(listener):
            sock = listener.accept()[0]

            buf = b""
            while not buf.endswith(b"\r\n\r\n"):
                buf += sock.recv(65536)

            headers_list = [header for header in buf.split(b"\r\n")[1:] if header]

            for header in headers_list:
                (key, value) = header.split(b": ")
                if not key.decode("ascii").startswith(u"x-header-"):
                    continue
                actual_request_headers.append(
                    (key.decode("ascii"), value.decode("ascii"))
                )

            sock.send(
                (u"HTTP/1.1 204 No Content\r\nContent-Length: 0\r\n\r\n").encode(
                    "ascii"
                )
            )

            sock.close()

        self._start_server(socket_handler)

        with HTTPConnectionPool(self.host, self.port, retries=False) as pool:
            pool.request("GET", "/", headers=OrderedDict(expected_request_headers))
            assert expected_request_headers == actual_request_headers

    @fails_on_travis_gce
    def test_request_host_header_ignores_fqdn_dot(self):

        received_headers = []

        def socket_handler(listener):
            sock = listener.accept()[0]

            buf = b""
            while not buf.endswith(b"\r\n\r\n"):
                buf += sock.recv(65536)

            for header in buf.split(b"\r\n")[1:]:
                if header:
                    received_headers.append(header)

            sock.send(
                (u"HTTP/1.1 204 No Content\r\nContent-Length: 0\r\n\r\n").encode(
                    "ascii"
                )
            )

            sock.close()

        self._start_server(socket_handler)

        with HTTPConnectionPool(self.host + ".", self.port, retries=False) as pool:
            pool.request("GET", "/")
            self.assert_header_received(
                received_headers, "Host", "%s:%s" % (self.host, self.port)
            )

    def test_response_headers_are_returned_in_the_original_order(self):
        # NOTE: Probability this test gives a false negative is 1/(K!)
        K = 16
        # NOTE: Provide headers in non-sorted order (i.e. reversed)
        #       so that if the internal implementation tries to sort them,
        #       a change will be detected.
        expected_response_headers = [
            ("x-header-%d" % i, str(i)) for i in reversed(range(K))
        ]

        def socket_handler(listener):
            sock = listener.accept()[0]

            buf = b""
            while not buf.endswith(b"\r\n\r\n"):
                buf += sock.recv(65536)

            sock.send(
                b"HTTP/1.1 200 OK\r\n"
                + b"\r\n".join(
                    [
                        (k.encode("utf8") + b": " + v.encode("utf8"))
                        for (k, v) in expected_response_headers
                    ]
                )
                + b"\r\n\r\n"
            )
            sock.close()

        self._start_server(socket_handler)
        with HTTPConnectionPool(self.host, self.port) as pool:
            r = pool.request("GET", "/", retries=0)
            actual_response_headers = [
                (k, v) for (k, v) in r.headers.items() if k.startswith("x-header-")
            ]
            assert expected_response_headers == actual_response_headers

    def test_integer_values_are_sent_as_decimal_strings(self):
        headers = {"Foo": 88}
        parsed_headers = {}

        def socket_handler(listener):
            sock = listener.accept()[0]

            buf = b""
            while not buf.endswith(b"\r\n\r\n"):
                buf += sock.recv(65536)

            headers_list = [header for header in buf.split(b"\r\n")[1:] if header]

            for header in headers_list:
                (key, value) = header.split(b": ")
                parsed_headers[key.decode("ascii")] = value.decode("ascii")

            sock.send(
                ("HTTP/1.1 204 No Content\r\nContent-Length: 0\r\n\r\n").encode("utf-8")
            )

            sock.close()

        self._start_server(socket_handler)
        expected_headers = {"host": "{0}:{1}".format(self.host, self.port), "foo": "88"}

        pool = HTTPConnectionPool(self.host, self.port, retries=False)
        pool.request("GET", "/", headers=HTTPHeaderDict(headers))
        assert expected_headers == parsed_headers


class TestBrokenHeaders(SocketDummyServerTestCase):
    def _test_broken_header_parsing(self, headers):
        self.start_response_handler(
            (
                b"HTTP/1.1 200 OK\r\n"
                b"Content-Length: 0\r\n"
                b"Content-type: text/plain\r\n"
            )
            + b"\r\n".join(headers)
            + b"\r\n"
        )

        with HTTPConnectionPool(self.host, self.port, retries=False) as pool:
<<<<<<< HEAD
            with pytest.raises(ProtocolError):
=======
            with LogRecorder() as logs:
>>>>>>> cef15a1f
                pool.request("GET", "/")

    def test_header_without_name(self):
        self._test_broken_header_parsing([b": Value", b"Another: Header"])

    def test_header_without_name_or_value(self):
        self._test_broken_header_parsing([b":", b"Another: Header"])

    def test_header_without_colon_or_value(self):
        self._test_broken_header_parsing([b"Broken Header", b"Another: Header"])


class TestHeaderParsingContentType(SocketDummyServerTestCase):
    def _test_okay_header_parsing(self, header):
        self.start_response_handler(
            (b"HTTP/1.1 200 OK\r\n" b"Content-Length: 0\r\n") + header + b"\r\n\r\n"
        )

        with HTTPConnectionPool(self.host, self.port, retries=False) as pool:
<<<<<<< HEAD
            pool.request("GET", "/")  # does not raise
=======
            with LogRecorder() as logs:
                pool.request("GET", "/")

            for record in logs:
                assert "Failed to parse headers" not in record.msg
>>>>>>> cef15a1f

    def test_header_text_plain(self):
        self._test_okay_header_parsing(b"Content-type: text/plain")

    def test_header_message_rfc822(self):
        self._test_okay_header_parsing(b"Content-type: message/rfc822")


class TestHEAD(SocketDummyServerTestCase):
    def test_chunked_head_response_does_not_hang(self):
        self.start_response_handler(
            b"HTTP/1.1 200 OK\r\n"
            b"Transfer-Encoding: chunked\r\n"
            b"Content-type: text/plain\r\n"
            b"\r\n"
        )
        with HTTPConnectionPool(self.host, self.port, retries=False) as pool:
            r = pool.request("HEAD", "/", timeout=1, preload_content=False)

            # stream will use the read_chunked method here.
            assert [] == list(r.stream())

    def test_empty_head_response_does_not_hang(self):
        self.start_response_handler(
            b"HTTP/1.1 200 OK\r\n"
            b"Content-Length: 256\r\n"
            b"Content-type: text/plain\r\n"
            b"\r\n"
        )
        with HTTPConnectionPool(self.host, self.port, retries=False) as pool:
            r = pool.request("HEAD", "/", timeout=1, preload_content=False)

            # stream will use the read method here.
            assert [] == list(r.stream())


class TestStream(SocketDummyServerTestCase):
    def test_stream_none_unchunked_response_does_not_hang(self):
        done_event = Event()

        def socket_handler(listener):
            sock = listener.accept()[0]

            buf = b""
            while not buf.endswith(b"\r\n\r\n"):
                buf += sock.recv(65536)

            sock.send(
                b"HTTP/1.1 200 OK\r\n"
                b"Content-Length: 12\r\n"
                b"Content-type: text/plain\r\n"
                b"\r\n"
                b"hello, world"
            )
            done_event.wait(5)
            sock.close()

        self._start_server(socket_handler)
        with HTTPConnectionPool(self.host, self.port, retries=False) as pool:
            r = pool.request("GET", "/", timeout=1, preload_content=False)

            # Stream should read to the end.
            assert [b"hello, world"] == list(r.stream(None))

            done_event.set()


class TestBadContentLength(SocketDummyServerTestCase):
    def test_enforce_content_length_get(self):
        done_event = Event()

        def socket_handler(listener):
            sock = listener.accept()[0]

            buf = b""
            while not buf.endswith(b"\r\n\r\n"):
                buf += sock.recv(65536)

            sock.send(
                b"HTTP/1.1 200 OK\r\n"
                b"Content-Length: 22\r\n"
                b"Content-type: text/plain\r\n"
                b"\r\n"
                b"hello, world"
            )
            done_event.wait(1)
            sock.close()

        self._start_server(socket_handler)
        with HTTPConnectionPool(self.host, self.port, maxsize=1) as conn:
            # Test stream read when content length less than headers claim
            get_response = conn.request("GET", url="/", preload_content=False)
            data = get_response.stream(100)

            # The first read will work fine.
            next(data)

            # The second one will see the EOF condition and barf.
            try:
                next(data)
                assert False
            except ProtocolError as e:
                assert "received 12 bytes, expected 22" in str(e)

            done_event.set()

    def test_enforce_content_length_no_body(self):
        done_event = Event()

        def socket_handler(listener):
            sock = listener.accept()[0]

            buf = b""
            while not buf.endswith(b"\r\n\r\n"):
                buf += sock.recv(65536)

            sock.send(
                b"HTTP/1.1 200 OK\r\n"
                b"Content-Length: 22\r\n"
                b"Content-type: text/plain\r\n"
                b"\r\n"
            )
            done_event.wait(1)
            sock.close()

        self._start_server(socket_handler)
        with HTTPConnectionPool(self.host, self.port, maxsize=1) as conn:
            # Test stream on 0 length body
            head_response = conn.request("HEAD", url="/", preload_content=False)
            data = [chunk for chunk in head_response.stream(1)]
            assert len(data) == 0

            done_event.set()


class TestAutomaticHeaderInsertion(SocketDummyServerTestCase):
    """
    Tests for automatically inserting headers, including for chunked transfer
    encoding.
    """

    def test_automatic_chunking_fileobj(self):
        """
        A file-like object should automatically be chunked if the user provides
        neither content-length nor transfer encoding.
        """
        done_event = Event()
        data = []

        def socket_handler(listener):
            sock = listener.accept()[0]

            buf = b""
            while not buf.endswith(b"0\r\n\r\n"):
                buf += sock.recv(65536)
            data.append(buf)

            sock.send(b"HTTP/1.1 200 OK\r\n" b"Content-Length: 0\r\n" b"\r\n")
            done_event.wait(1)
            sock.close()

        self._start_server(socket_handler)
        with HTTPConnectionPool(self.host, self.port) as conn:
            myfileobj = io.BytesIO(b"helloworld")
            response = conn.request("POST", url="/", body=myfileobj)
            assert response.status == 200

            # Confirm we auto chunked the body.
            assert b"transfer-encoding: chunked\r\n" in data[0]
            assert data[0].endswith(b"a\r\nhelloworld\r\n0\r\n\r\n")


class TestRetryPoolSizeDrainFail(SocketDummyServerTestCase):
    def test_pool_size_retry_drain_fail(self):
        def socket_handler(listener):
            for _ in range(2):
                sock = listener.accept()[0]
                while not sock.recv(65536).endswith(b"\r\n\r\n"):
                    pass

                # send a response with an invalid content length -- this causes
                # a ProtocolError to raise when trying to drain the connection
                sock.send(
                    b"HTTP/1.1 404 NOT FOUND\r\n"
                    b"Content-Length: 1000\r\n"
                    b"Content-Type: text/plain\r\n"
                    b"\r\n"
                )
                sock.close()

        self._start_server(socket_handler)
        retries = Retry(total=1, raise_on_status=False, status_forcelist=[404])
        with HTTPConnectionPool(
            self.host, self.port, maxsize=10, retries=retries, block=True
        ) as pool:
            pool.urlopen("GET", "/not_found", preload_content=False)
            assert pool.num_connections == 1<|MERGE_RESOLUTION|>--- conflicted
+++ resolved
@@ -1706,11 +1706,7 @@
         )
 
         with HTTPConnectionPool(self.host, self.port, retries=False) as pool:
-<<<<<<< HEAD
             with pytest.raises(ProtocolError):
-=======
-            with LogRecorder() as logs:
->>>>>>> cef15a1f
                 pool.request("GET", "/")
 
     def test_header_without_name(self):
@@ -1730,15 +1726,7 @@
         )
 
         with HTTPConnectionPool(self.host, self.port, retries=False) as pool:
-<<<<<<< HEAD
             pool.request("GET", "/")  # does not raise
-=======
-            with LogRecorder() as logs:
-                pool.request("GET", "/")
-
-            for record in logs:
-                assert "Failed to parse headers" not in record.msg
->>>>>>> cef15a1f
 
     def test_header_text_plain(self):
         self._test_okay_header_parsing(b"Content-type: text/plain")
