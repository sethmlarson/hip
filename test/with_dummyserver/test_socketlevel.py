# TODO: Break this module up into pieces. Maybe group by functionality tested
# rather than the socket level-ness of it.

from urllib3 import HTTPConnectionPool, HTTPSConnectionPool
from urllib3.poolmanager import proxy_from_url
from urllib3.exceptions import (
        MaxRetryError,
        ProxyError,
        ReadTimeoutError,
        SSLError,
        ProtocolError,
        BadVersionError,
        FailedTunnelError,
)
from urllib3.util.ssl_ import HAS_SNI
from urllib3.util.timeout import Timeout
from urllib3.util.retry import Retry
from urllib3._collections import HTTPHeaderDict

from dummyserver.testcase import SocketDummyServerTestCase, consume_socket
from dummyserver.server import (
    DEFAULT_CERTS, DEFAULT_CA, COMBINED_CERT_AND_KEY, get_unreachable_address)

try:
    from mimetools import Message as MimeToolMessage
except ImportError:
    class MimeToolMessage(object):
        pass
from collections import OrderedDict
from threading import Event
import io
import select
import socket
import ssl

import pytest

from test import fails_on_travis_gce


class TestCookies(SocketDummyServerTestCase):

    def test_multi_setcookie(self):
        def multicookie_response_handler(listener):
            sock = listener.accept()[0]

            buf = b''
            while not buf.endswith(b'\r\n\r\n'):
                buf += sock.recv(65536)

            sock.send(b'HTTP/1.1 200 OK\r\n'
                      b'Set-Cookie: foo=1\r\n'
                      b'Set-Cookie: bar=1\r\n'
                      b'\r\n')
            sock.close()

        self._start_server(multicookie_response_handler)
        pool = HTTPConnectionPool(self.host, self.port)
        self.addCleanup(pool.close)
        r = pool.request('GET', '/', retries=0)
        self.assertEqual(r.headers, {'set-cookie': 'foo=1, bar=1'})
        self.assertEqual(r.headers.getlist('set-cookie'), ['foo=1', 'bar=1'])


class TestSNI(SocketDummyServerTestCase):

    @pytest.mark.skipif(not HAS_SNI, reason='SNI-support not available')
    def test_hostname_in_first_request_packet(self):
        done_receiving = Event()
        self.buf = b''

        def socket_handler(listener):
            sock = listener.accept()[0]

            self.buf = sock.recv(65536)  # We only accept one packet
            done_receiving.set()  # let the test know it can proceed
            sock.close()

        self._start_server(socket_handler)
        pool = HTTPSConnectionPool(self.host, self.port)
        self.addCleanup(pool.close)
        try:
            pool.request('GET', '/', retries=0)
        except MaxRetryError:  # We are violating the protocol
            pass
        done_receiving.wait()
        self.assertIn(self.host.encode('ascii'), self.buf,
                      "missing hostname in SSL handshake")


class TestClientCerts(SocketDummyServerTestCase):
    """
    Tests for client certificate support.
    """
    def _wrap_in_ssl(self, sock):
        """
        Given a single socket, wraps it in TLS.
        """
        return ssl.wrap_socket(
            sock,
            ssl_version=ssl.PROTOCOL_SSLv23,
            cert_reqs=ssl.CERT_REQUIRED,
            ca_certs=DEFAULT_CA,
            certfile=DEFAULT_CERTS['certfile'],
            keyfile=DEFAULT_CERTS['keyfile'],
            server_side=True
        )

    def test_client_certs_two_files(self):
        """
        Having a client cert in a separate file to its associated key works
        properly.
        """
        done_receiving = Event()
        client_certs = []

        def socket_handler(listener):
            sock = listener.accept()[0]
            sock = self._wrap_in_ssl(sock)

            client_certs.append(sock.getpeercert())

            data = b''
            while not data.endswith(b'\r\n\r\n'):
                data += sock.recv(8192)

            sock.sendall(
                b'HTTP/1.1 200 OK\r\n'
                b'Server: testsocket\r\n'
                b'Connection: close\r\n'
                b'Content-Length: 6\r\n'
                b'\r\n'
                b'Valid!'
            )

            done_receiving.wait(5)
            sock.close()

        self._start_server(socket_handler)
        pool = HTTPSConnectionPool(
            self.host,
            self.port,
            cert_file=DEFAULT_CERTS['certfile'],
            key_file=DEFAULT_CERTS['keyfile'],
            cert_reqs='REQUIRED',
            ca_certs=DEFAULT_CA,
        )
        self.addCleanup(pool.close)
        pool.request('GET', '/', retries=0)
        done_receiving.set()

        self.assertEqual(len(client_certs), 1)

    def test_client_certs_one_file(self):
        """
        Having a client cert and its associated private key in just one file
        works properly.
        """
        done_receiving = Event()
        client_certs = []

        def socket_handler(listener):
            sock = listener.accept()[0]
            sock = self._wrap_in_ssl(sock)

            client_certs.append(sock.getpeercert())

            data = b''
            while not data.endswith(b'\r\n\r\n'):
                data += sock.recv(8192)

            sock.sendall(
                b'HTTP/1.1 200 OK\r\n'
                b'Server: testsocket\r\n'
                b'Connection: close\r\n'
                b'Content-Length: 6\r\n'
                b'\r\n'
                b'Valid!'
            )

            done_receiving.wait(5)
            sock.close()

        self._start_server(socket_handler)
        pool = HTTPSConnectionPool(
            self.host,
            self.port,
            cert_file=COMBINED_CERT_AND_KEY,
            cert_reqs='REQUIRED',
            ca_certs=DEFAULT_CA,
        )
        self.addCleanup(pool.close)
        pool.request('GET', '/', retries=0)
        done_receiving.set()

        self.assertEqual(len(client_certs), 1)

    def test_missing_client_certs_raises_error(self):
        """
        Having client certs not be present causes an error.
        """
        done_receiving = Event()

        def socket_handler(listener):
            sock = listener.accept()[0]

            try:
                self._wrap_in_ssl(sock)
            except ssl.SSLError:
                pass

            done_receiving.wait(5)
            sock.close()

        self._start_server(socket_handler)
        pool = HTTPSConnectionPool(
            self.host,
            self.port,
            cert_reqs='REQUIRED',
            ca_certs=DEFAULT_CA,
        )
        self.addCleanup(pool.close)
        try:
            pool.request('GET', '/', retries=0)
        except MaxRetryError:
            done_receiving.set()
        else:
            done_receiving.set()
            self.fail(
                "Expected server to reject connection due to missing client "
                "certificates"
            )


class TestSocketClosing(SocketDummyServerTestCase):

    def test_recovery_when_server_closes_connection(self):
        # Does the pool work seamlessly if an open connection in the
        # connection pool gets hung up on by the server, then reaches
        # the front of the queue again?

        done_closing = Event()

        def socket_handler(listener):
            for i in 0, 1:
                sock = listener.accept()[0]

                buf = b''
                while not buf.endswith(b'\r\n\r\n'):
                    buf = sock.recv(65536)

                body = 'Response %d' % i
                sock.send(('HTTP/1.1 200 OK\r\n'
                           'Content-Type: text/plain\r\n'
                           'Content-Length: %d\r\n'
                           '\r\n'
                           '%s' % (len(body), body)).encode('utf-8'))

                sock.close()  # simulate a server timing out, closing socket
                done_closing.set()  # let the test know it can proceed

        self._start_server(socket_handler)
        pool = HTTPConnectionPool(self.host, self.port)
        self.addCleanup(pool.close)

        response = pool.request('GET', '/', retries=0)
        self.assertEqual(response.status, 200)
        self.assertEqual(response.data, b'Response 0')

        done_closing.wait()  # wait until the socket in our pool gets closed

        response = pool.request('GET', '/', retries=0)
        self.assertEqual(response.status, 200)
        self.assertEqual(response.data, b'Response 1')

    def test_connection_refused(self):
        # Does the pool retry if there is no listener on the port?
        host, port = get_unreachable_address()
        http = HTTPConnectionPool(host, port, maxsize=3, block=True)
        self.addCleanup(http.close)
        self.assertRaises(MaxRetryError, http.request, 'GET', '/', retries=0, release_conn=False)
        self.assertEqual(http.pool.qsize(), http.pool.maxsize)

    def test_connection_read_timeout(self):
        timed_out = Event()

        def socket_handler(listener):
            sock = listener.accept()[0]
            while not sock.recv(65536).endswith(b'\r\n\r\n'):
                pass

            timed_out.wait()
            sock.close()

        self._start_server(socket_handler)
        http = HTTPConnectionPool(self.host, self.port,
                                  timeout=0.01,
                                  retries=False,
                                  maxsize=3,
                                  block=True)
        self.addCleanup(http.close)

        try:
            self.assertRaises(ReadTimeoutError, http.request, 'GET', '/', release_conn=False)
        finally:
            timed_out.set()

        self.assertEqual(http.pool.qsize(), http.pool.maxsize)

    def test_read_timeout_dont_retry_method_not_in_whitelist(self):
        timed_out = Event()

        def socket_handler(listener):
            sock = listener.accept()[0]
            sock.recv(65536)
            timed_out.wait()
            sock.close()

        self._start_server(socket_handler)
        pool = HTTPConnectionPool(self.host, self.port, timeout=0.01, retries=True)
        self.addCleanup(pool.close)

        try:
            self.assertRaises(ReadTimeoutError, pool.request, 'POST', '/')
        finally:
            timed_out.set()

    @pytest.mark.skip
    def test_https_connection_read_timeout(self):
        """ Handshake timeouts should fail with a Timeout"""
        timed_out = Event()

        def socket_handler(listener):
            sock = listener.accept()[0]
            while not sock.recv(65536):
                pass

            timed_out.wait()
            sock.close()

        self._start_server(socket_handler)
        pool = HTTPSConnectionPool(self.host, self.port, timeout=0.01, retries=False)
        self.addCleanup(pool.close)
        try:
            self.assertRaises(ReadTimeoutError, pool.request, 'GET', '/')
        finally:
            timed_out.set()

    def test_timeout_errors_cause_retries(self):
        def socket_handler(listener):
            sock_timeout = listener.accept()[0]

            # Wait for a second request before closing the first socket.
            sock = listener.accept()[0]
            sock_timeout.close()

            # Second request.
            buf = b''
            while not buf.endswith(b'\r\n\r\n'):
                buf += sock.recv(65536)

            # Now respond immediately.
            body = 'Response 2'
            sock.send(('HTTP/1.1 200 OK\r\n'
                       'Content-Type: text/plain\r\n'
                       'Content-Length: %d\r\n'
                       '\r\n'
                       '%s' % (len(body), body)).encode('utf-8'))

            sock.close()

        # In situations where the main thread throws an exception, the server
        # thread can hang on an accept() call. This ensures everything times
        # out within 1 second. This should be long enough for any socket
        # operations in the test suite to complete
        default_timeout = socket.getdefaulttimeout()
        socket.setdefaulttimeout(1)

        try:
            self._start_server(socket_handler)
            t = Timeout(connect=0.001, read=0.01)
            pool = HTTPConnectionPool(self.host, self.port, timeout=t)
            self.addCleanup(pool.close)

            response = pool.request('GET', '/', retries=1)
            self.assertEqual(response.status, 200)
            self.assertEqual(response.data, b'Response 2')
        finally:
            socket.setdefaulttimeout(default_timeout)

    def test_delayed_body_read_timeout(self):
        timed_out = Event()

        def socket_handler(listener):
            sock = listener.accept()[0]
            buf = b''
            body = 'Hi'
            while not buf.endswith(b'\r\n\r\n'):
                buf = sock.recv(65536)
            sock.send(('HTTP/1.1 200 OK\r\n'
                       'Content-Type: text/plain\r\n'
                       'Content-Length: %d\r\n'
                       '\r\n' % len(body)).encode('utf-8'))

            timed_out.wait()
            sock.send(body.encode('utf-8'))
            sock.close()

        self._start_server(socket_handler)
        pool = HTTPConnectionPool(self.host, self.port)
        self.addCleanup(pool.close)

        response = pool.urlopen('GET', '/', retries=0, preload_content=False,
                                timeout=Timeout(connect=1, read=0.01))
        try:
            self.assertRaises(ReadTimeoutError, response.read)
        finally:
            timed_out.set()

    def test_delayed_body_read_timeout_with_preload(self):
        timed_out = Event()

        def socket_handler(listener):
            sock = listener.accept()[0]
            buf = b''
            body = 'Hi'
            while not buf.endswith(b'\r\n\r\n'):
                buf += sock.recv(65536)
            sock.send(('HTTP/1.1 200 OK\r\n'
                       'Content-Type: text/plain\r\n'
                       'Content-Length: %d\r\n'
                       '\r\n' % len(body)).encode('utf-8'))

            timed_out.wait(5)
            sock.close()

        self._start_server(socket_handler)
        pool = HTTPConnectionPool(self.host, self.port)
        self.addCleanup(pool.close)

        try:
            self.assertRaises(ReadTimeoutError, pool.urlopen,
                              'GET', '/', retries=False,
                              timeout=Timeout(connect=1, read=0.01))
        finally:
            timed_out.set()

    def test_incomplete_response(self):
        body = 'Response'
        partial_body = body[:2]

        def socket_handler(listener):
            sock = listener.accept()[0]

            # Consume request
            buf = b''
            while not buf.endswith(b'\r\n\r\n'):
                buf = sock.recv(65536)

            # Send partial response and close socket.
            sock.send((
                'HTTP/1.1 200 OK\r\n'
                'Content-Type: text/plain\r\n'
                'Content-Length: %d\r\n'
                '\r\n'
                '%s' % (len(body), partial_body)).encode('utf-8')
            )
            sock.close()

        self._start_server(socket_handler)
        pool = HTTPConnectionPool(self.host, self.port)
        self.addCleanup(pool.close)

        response = pool.request('GET', '/', retries=0, preload_content=False)
        self.assertRaises(ProtocolError, response.read)

    def test_retry_weird_http_version(self):
        """ Retry class should handle httplib.BadStatusLine errors properly """

        def socket_handler(listener):
            sock = listener.accept()[0]
            # First request.
            # Pause before responding so the first request times out.
            buf = b''
            while not buf.endswith(b'\r\n\r\n'):
                buf += sock.recv(65536)

            # send bad response
            body = "bad http response"
            sock.send(('HTTP0.5 200 OK\r\n'
                       'Content-Type: text/plain\r\n'
                       'Content-Length: %d\r\n'
                       '\r\n'
                       '%s' % (len(body), body)).encode('utf-8'))
            sock.close()

            # Second request.
            sock = listener.accept()[0]
            buf = b''
            while not buf.endswith(b'\r\n\r\n'):
                buf += sock.recv(65536)

            # Now respond immediately.
            sock.send(('HTTP/1.1 200 OK\r\n'
                       'Content-Type: text/plain\r\n'
                       'Content-Length: %d\r\n'
                       '\r\n'
                       'foo' % (len('foo'))).encode('utf-8'))

            sock.close()  # Close the socket.

        self._start_server(socket_handler)
        pool = HTTPConnectionPool(self.host, self.port)
        self.addCleanup(pool.close)
        retry = Retry(read=1)
        response = pool.request('GET', '/', retries=retry)
        self.assertEqual(response.status, 200)
        self.assertEqual(response.data, b'foo')

    def test_dont_tolerate_bad_versions(self):
        """We don't tolerate weird versions of HTTP"""

        def socket_handler(listener):
            sock = listener.accept()[0]
            # First request.
            # Pause before responding so the first request times out.
            buf = b''
            while not buf.endswith(b'\r\n\r\n'):
                buf += sock.recv(65536)

            # send bad response
            body = "bad http response"
            sock.send(('HTTP/1.2 200 OK\r\n'
                       'Content-Type: text/plain\r\n'
                       'Content-Length: %d\r\n'
                       '\r\n'
                       '%s' % (len(body), body)).encode('utf-8'))
            sock.close()

        self._start_server(socket_handler)
        pool = HTTPConnectionPool(self.host, self.port)
        self.addCleanup(pool.close)

        with self.assertRaises(MaxRetryError) as cm:
            pool.request('GET', '/', retries=0)

        self.assertIsInstance(cm.exception.reason, BadVersionError)

    def test_connection_cleanup_on_read_timeout(self):
        timed_out = Event()

        def socket_handler(listener):
            sock = listener.accept()[0]
            buf = b''
            body = 'Hi'
            while not buf.endswith(b'\r\n\r\n'):
                buf = sock.recv(65536)
            sock.send(('HTTP/1.1 200 OK\r\n'
                       'Content-Type: text/plain\r\n'
                       'Content-Length: %d\r\n'
                       '\r\n' % len(body)).encode('utf-8'))

            timed_out.wait()
            sock.close()

        self._start_server(socket_handler)
        with HTTPConnectionPool(self.host, self.port) as pool:
            poolsize = pool.pool.qsize()
            response = pool.urlopen('GET', '/', retries=0, preload_content=False,
                                    timeout=Timeout(connect=1, read=0.01))
            try:
                self.assertRaises(ReadTimeoutError, response.read)
                self.assertEqual(poolsize, pool.pool.qsize())
            finally:
                timed_out.set()

    def test_connection_cleanup_on_protocol_error_during_read(self):
        body = 'Response'
        partial_body = body[:2]

        def socket_handler(listener):
            sock = listener.accept()[0]

            # Consume request
            buf = b''
            while not buf.endswith(b'\r\n\r\n'):
                buf = sock.recv(65536)

            # Send partial response and close socket.
            sock.send(('HTTP/1.1 200 OK\r\n'
                       'Content-Type: text/plain\r\n'
                       'Content-Length: %d\r\n'
                       '\r\n'
                       '%s' % (len(body), partial_body)).encode('utf-8'))
            sock.close()

        self._start_server(socket_handler)
        with HTTPConnectionPool(self.host, self.port) as pool:
            poolsize = pool.pool.qsize()
            response = pool.request('GET', '/', retries=0, preload_content=False)

            self.assertRaises(ProtocolError, response.read)
            self.assertEqual(poolsize, pool.pool.qsize())

    def test_connection_closed_on_read_timeout_preload_false(self):
        timed_out = Event()

        def socket_handler(listener):
            sock = listener.accept()[0]

            # Consume request
            buf = b''
            while not buf.endswith(b'\r\n\r\n'):
                buf = sock.recv(65535)

            # Send partial chunked response and then hang.
            sock.send((
                'HTTP/1.1 200 OK\r\n'
                'Content-Type: text/plain\r\n'
                'Transfer-Encoding: chunked\r\n'
                '\r\n'
                '8\r\n'
                '12345678\r\n').encode('utf-8')
            )
            timed_out.wait(5)

            # Expect a new request, but keep hold of the old socket to avoid
            # leaking it. Because we don't want to hang this thread, we
            # actually use select.select to confirm that a new request is
            # coming in: this lets us time the thread out.
            rlist, _, _ = select.select([listener], [], [], 1)
            assert rlist
            new_sock = listener.accept()[0]

            # Consume request
            buf = b''
            while not buf.endswith(b'\r\n\r\n'):
                buf = new_sock.recv(65535)

            # Send complete chunked response.
            new_sock.send((
                'HTTP/1.1 200 OK\r\n'
                'Content-Type: text/plain\r\n'
                'Transfer-Encoding: chunked\r\n'
                '\r\n'
                '8\r\n'
                '12345678\r\n'
                '0\r\n\r\n').encode('utf-8')
            )

            new_sock.close()
            sock.close()

        self._start_server(socket_handler)
        with HTTPConnectionPool(self.host, self.port) as pool:
            # First request should fail.
            response = pool.urlopen('GET', '/', retries=0,
                                    preload_content=False,
                                    timeout=Timeout(connect=1, read=0.01))
            try:
                self.assertRaises(ReadTimeoutError, response.read)
            finally:
                timed_out.set()

            # Second should succeed.
            response = pool.urlopen('GET', '/', retries=0,
                                    preload_content=False,
                                    timeout=Timeout(connect=1, read=1))
            self.assertEqual(len(response.read()), 8)

    def test_closing_response_actually_closes_connection(self):
        done_closing = Event()
        complete = Event()

        def socket_handler(listener):
            sock = listener.accept()[0]

            buf = b''
            while not buf.endswith(b'\r\n\r\n'):
                buf = sock.recv(65536)

            sock.send(('HTTP/1.1 200 OK\r\n'
                       'Content-Type: text/plain\r\n'
                       'Content-Length: 0\r\n'
                       '\r\n').encode('utf-8'))

            # Wait for the socket to close.
            done_closing.wait(timeout=1)

            # Look for the empty string to show that the connection got closed.
            # Don't get stuck in a timeout.
            sock.settimeout(1)
            new_data = sock.recv(65536)
            self.assertFalse(new_data)
            sock.close()
            complete.set()

        self._start_server(socket_handler)
        pool = HTTPConnectionPool(self.host, self.port)
        self.addCleanup(pool.close)

        response = pool.request('GET', '/', retries=0, preload_content=False)
        self.assertEqual(response.status, 200)
        response.close()

        done_closing.set()  # wait until the socket in our pool gets closed
        successful = complete.wait(timeout=1)
        if not successful:
            self.fail("Timed out waiting for connection close")

    def test_release_conn_param_is_respected_after_timeout_retry(self):
        """For successful ```urlopen()```, the connection isn't released, even
        after a retry.

        This test allows a retry: one request fails, the next request succeeds.

        This is a regression test for issue #651 [1], where the connection
        would be released if the initial request failed, even if a retry
        succeeded.

        [1] <https://github.com/shazow/urllib3/issues/651>
        """
        def socket_handler(listener):
            sock = listener.accept()[0]
            consume_socket(sock)

            # Close the connection, without sending any response (not even the
            # HTTP status line). This will trigger a `Timeout` on the client,
            # inside `urlopen()`.
            sock.close()

            # Expect a new request. Because we don't want to hang this thread,
            # we actually use select.select to confirm that a new request is
            # coming in: this lets us time the thread out.
            rlist, _, _ = select.select([listener], [], [], 5)
            assert rlist
            sock = listener.accept()[0]
            consume_socket(sock)

            # Send complete chunked response.
            sock.send((
                'HTTP/1.1 200 OK\r\n'
                'Content-Type: text/plain\r\n'
                'Transfer-Encoding: chunked\r\n'
                '\r\n'
                '8\r\n'
                '12345678\r\n'
                '0\r\n\r\n').encode('utf-8')
            )

            sock.close()

        self._start_server(socket_handler)
        with HTTPConnectionPool(self.host, self.port, maxsize=1) as pool:
            # First request should fail, but the timeout and `retries=1` should
            # save it.
            response = pool.urlopen('GET', '/', retries=1,
                                    preload_content=False,
                                    timeout=Timeout(connect=1, read=0.01))

            # The connection should still be on the response object, and none
            # should be in the pool. We opened two though.
            self.assertEqual(pool.num_connections, 2)
            self.assertEqual(pool.pool.qsize(), 0)
            self.assertIsNotNone(response.connection)

            # Consume the data. This should put the connection back.
            response.read()
            self.assertEqual(pool.pool.qsize(), 1)
            self.assertIsNone(response.connection)

    def test_early_response(self):
        """
        When the server responds to a request before we've finished sending it,
        we stop our upload immediately.
        """
        client_send_event = Event()

        def socket_handler(listener):
            sock = listener.accept()[0]

            body = b''
            while not body.endswith(b'a\r\nfirst data\r\n'):
                body += sock.recv(65536)

            body = body.split(b'\r\n\r\n', 1)[1]
            body = body.decode('utf-8')

            # send response containing the body we've received
            sock.sendall(('HTTP/1.1 400 CLIENT ERROR\r\n'
                          'Content-Type: text/plain\r\n'
                          'Content-Length: %d\r\n'
                          '\r\n'
                          '%s' % (len(body), body)).encode('utf-8'))

            sock.close()

            # Tell the client it is now allowed to send. We deliberately do
            # this after the close so that the client will encounter a closed
            # pipe error if it screws up.
            client_send_event.set()

        def body_uploader():
            yield b"first data"
            client_send_event.wait(0.5)
            yield b"second data"
            yield b"third data"

        self._start_server(socket_handler)
        pool = HTTPConnectionPool(self.host, self.port)
        self.addCleanup(pool.close)

        response = pool.request("POST", "/", body=body_uploader(), retries=0)

        # Only the first data should have been received by the server.
        self.assertEqual(response.status, 400)
        self.assertEqual(response.data, b"a\r\nfirst data\r\n")


class TestProxyManager(SocketDummyServerTestCase):

    def test_simple(self):
        def echo_socket_handler(listener):
            sock = listener.accept()[0]

            buf = b''
            while not buf.endswith(b'\r\n\r\n'):
                buf += sock.recv(65536)

            sock.send(('HTTP/1.1 200 OK\r\n'
                       'Content-Type: text/plain\r\n'
                       'Content-Length: %d\r\n'
                       '\r\n'
                       '%s' % (len(buf), buf.decode('utf-8'))).encode('utf-8'))
            sock.close()

        self._start_server(echo_socket_handler)
        base_url = 'http://%s:%d' % (self.host, self.port)
        proxy = proxy_from_url(base_url)
        self.addCleanup(proxy.clear)

        r = proxy.request('GET', 'http://google.com/')

        self.assertEqual(r.status, 200)
        # FIXME: The order of the headers is not predictable right now. We
        # should fix that someday (maybe when we migrate to
        # OrderedDict/MultiDict).
        self.assertEqual(sorted(r.data.split(b'\r\n')),
                         sorted([
                             b'GET http://google.com/ HTTP/1.1',
                             b'host: google.com',
                             b'accept: */*',
                             b'',
                             b'',
                         ]))

    def test_headers(self):
        def echo_socket_handler(listener):
            sock = listener.accept()[0]

            buf = b''
            while not buf.endswith(b'\r\n\r\n'):
                buf += sock.recv(65536)

            sock.send(('HTTP/1.1 200 OK\r\n'
                       'Content-Type: text/plain\r\n'
                       'Content-Length: %d\r\n'
                       '\r\n'
                       '%s' % (len(buf), buf.decode('utf-8'))).encode('utf-8'))
            sock.close()

        self._start_server(echo_socket_handler)
        base_url = 'http://%s:%d' % (self.host, self.port)

        # Define some proxy headers.
        proxy_headers = HTTPHeaderDict({'For-The-Proxy': 'YEAH!'})
        proxy = proxy_from_url(base_url, proxy_headers=proxy_headers)
        self.addCleanup(proxy.clear)

        conn = proxy.connection_from_url('http://www.google.com/')

        r = conn.urlopen('GET', 'http://www.google.com/')

        self.assertEqual(r.status, 200)
        # FIXME: The order of the headers is not predictable right now. We
        # should fix that someday (maybe when we migrate to
        # OrderedDict/MultiDict).
        self.assertIn(b'for-the-proxy: YEAH!\r\n', r.data)

    def test_retries(self):
        close_event = Event()

        def echo_socket_handler(listener):
            sock = listener.accept()[0]
            # First request, which should fail
            sock.close()

            # Second request
            sock = listener.accept()[0]

            buf = b''
            while not buf.endswith(b'\r\n\r\n'):
                buf += sock.recv(65536)

            sock.send(('HTTP/1.1 200 OK\r\n'
                       'Content-Type: text/plain\r\n'
                       'Content-Length: %d\r\n'
                       '\r\n'
                       '%s' % (len(buf), buf.decode('utf-8'))).encode('utf-8'))
            sock.close()
            close_event.set()

        self._start_server(echo_socket_handler)
        base_url = 'http://%s:%d' % (self.host, self.port)

        proxy = proxy_from_url(base_url)
        self.addCleanup(proxy.clear)
        conn = proxy.connection_from_url('http://www.google.com')

        r = conn.urlopen('GET', 'http://www.google.com',
                         retries=1)
        self.assertEqual(r.status, 200)

        close_event.wait(timeout=1)
        self.assertRaises(ProxyError, conn.urlopen, 'GET',
                          'http://www.google.com',
                          retries=False)

    def test_connect_reconn(self):
        def proxy_ssl_one(listener):
            sock = listener.accept()[0]

            buf = b''
            while not buf.endswith(b'\r\n\r\n'):
                buf += sock.recv(65536)
            s = buf.decode('utf-8')
            if not s.startswith('CONNECT '):
                sock.send(('HTTP/1.1 405 Method not allowed\r\n'
                           'Allow: CONNECT\r\n\r\n').encode('utf-8'))
                sock.close()
                return

            if not s.startswith('CONNECT %s:443' % (self.host,)):
                sock.send(('HTTP/1.1 403 Forbidden\r\n\r\n').encode('utf-8'))
                sock.close()
                return

            sock.send(('HTTP/1.1 200 Connection Established\r\n\r\n').encode('utf-8'))
            ssl_sock = ssl.wrap_socket(sock,
                                       server_side=True,
                                       keyfile=DEFAULT_CERTS['keyfile'],
                                       certfile=DEFAULT_CERTS['certfile'],
                                       ca_certs=DEFAULT_CA)

            buf = b''
            while not buf.endswith(b'\r\n\r\n'):
                buf += ssl_sock.recv(65536)

            ssl_sock.send(('HTTP/1.1 200 OK\r\n'
                           'Content-Type: text/plain\r\n'
                           'Content-Length: 2\r\n'
                           'Connection: close\r\n'
                           '\r\n'
                           'Hi').encode('utf-8'))
            ssl_sock.close()

        def echo_socket_handler(listener):
            proxy_ssl_one(listener)
            proxy_ssl_one(listener)

        self._start_server(echo_socket_handler)
        base_url = 'http://%s:%d' % (self.host, self.port)

        proxy = proxy_from_url(base_url)
        self.addCleanup(proxy.clear)

        url = 'https://{0}'.format(self.host)
        conn = proxy.connection_from_url(url)
        r = conn.urlopen('GET', url, retries=0)
        self.assertEqual(r.status, 200)
        r = conn.urlopen('GET', url, retries=0)
        self.assertEqual(r.status, 200)

    def test_connect_failing(self):
        def handler(listener):
            sock = listener.accept()[0]

            buf = b''
            while not buf.endswith(b'\r\n\r\n'):
                buf += sock.recv(65536)
            sock.sendall(
                b'HTTP/1.1 401 Unauthorized\r\n'
                b'Connection: close\r\n'
                b'Server: testsocket\r\n'
                b'X-Custom-Header: yougotit\r\n'
                b'\r\n'
            )
            sock.close()

        self._start_server(handler)
        base_url = 'http://%s:%d' % (self.host, self.port)

        proxy = proxy_from_url(base_url)
        self.addCleanup(proxy.clear)

        url = 'https://{0}'.format(self.host)
        conn = proxy.connection_from_url(url)

        with pytest.raises(FailedTunnelError) as cm:
            conn.urlopen('GET', url, retries=0)

        exception = cm.value
        assert exception.response.status_code == 401
        assert exception.response.headers['x-custom-header'] == 'yougotit'

    def test_connect_ipv6_addr(self):
        ipv6_addr = '2001:4998:c:a06::2:4008'

        def echo_socket_handler(listener):
            sock = listener.accept()[0]

            buf = b''
            while not buf.endswith(b'\r\n\r\n'):
                buf += sock.recv(65536)
            s = buf.decode('utf-8')

            if s.startswith('CONNECT [%s]:443' % (ipv6_addr,)):
                sock.send(b'HTTP/1.1 200 Connection Established\r\n\r\n')
                ssl_sock = ssl.wrap_socket(sock,
                                           server_side=True,
                                           keyfile=DEFAULT_CERTS['keyfile'],
                                           certfile=DEFAULT_CERTS['certfile'])
                buf = b''
                while not buf.endswith(b'\r\n\r\n'):
                    buf += ssl_sock.recv(65536)

                ssl_sock.send(b'HTTP/1.1 200 OK\r\n'
                              b'Content-Type: text/plain\r\n'
                              b'Content-Length: 2\r\n'
                              b'Connection: close\r\n'
                              b'\r\n'
                              b'Hi')
                ssl_sock.close()
            else:
                sock.close()

        self._start_server(echo_socket_handler)
        base_url = 'http://%s:%d' % (self.host, self.port)

        proxy = proxy_from_url(base_url)
        self.addCleanup(proxy.clear)

        url = 'https://[{0}]'.format(ipv6_addr)
        conn = proxy.connection_from_url(url)
        try:
            r = conn.urlopen('GET', url, retries=0)
            self.assertEqual(r.status, 200)
        except MaxRetryError:
            self.fail('Invalid IPv6 format in HTTP CONNECT request')


class TestSSL(SocketDummyServerTestCase):

    def test_ssl_failure_midway_through_conn(self):
        def socket_handler(listener):
            sock = listener.accept()[0]
            sock2 = sock.dup()
            ssl_sock = ssl.wrap_socket(sock,
                                       server_side=True,
                                       keyfile=DEFAULT_CERTS['keyfile'],
                                       certfile=DEFAULT_CERTS['certfile'],
                                       ca_certs=DEFAULT_CA)

            buf = b''
            while not buf.endswith(b'\r\n\r\n'):
                buf += ssl_sock.recv(65536)

            # Deliberately send from the non-SSL socket.
            sock2.send((
                'HTTP/1.1 200 OK\r\n'
                'Content-Type: text/plain\r\n'
                'Content-Length: 2\r\n'
                '\r\n'
                'Hi').encode('utf-8'))
            sock2.close()
            ssl_sock.close()

        self._start_server(socket_handler)
        pool = HTTPSConnectionPool(self.host, self.port)
        self.addCleanup(pool.close)

        with self.assertRaises(MaxRetryError) as cm:
            pool.request('GET', '/', retries=0)
        self.assertIsInstance(cm.exception.reason, SSLError)

    def test_ssl_read_timeout(self):
        timed_out = Event()

        def socket_handler(listener):
            sock = listener.accept()[0]
            ssl_sock = ssl.wrap_socket(sock,
                                       server_side=True,
                                       keyfile=DEFAULT_CERTS['keyfile'],
                                       certfile=DEFAULT_CERTS['certfile'],
                                       ca_certs=DEFAULT_CA)

            buf = b''
            while not buf.endswith(b'\r\n\r\n'):
                buf += ssl_sock.recv(65536)

            # Send incomplete message (note Content-Length)
            ssl_sock.send((
                'HTTP/1.1 200 OK\r\n'
                'Content-Type: text/plain\r\n'
                'Content-Length: 10\r\n'
                '\r\n'
                'Hi-').encode('utf-8'))
            timed_out.wait()

            sock.close()
            ssl_sock.close()

        self._start_server(socket_handler)
        pool = HTTPSConnectionPool(self.host, self.port)
        self.addCleanup(pool.close)

        response = pool.urlopen('GET', '/', retries=0, preload_content=False,
                                timeout=Timeout(connect=1, read=0.01))
        try:
            self.assertRaises(ReadTimeoutError, response.read)
        finally:
            timed_out.set()

    def test_ssl_failed_fingerprint_verification(self):
        def socket_handler(listener):
            for i in range(2):
                sock = listener.accept()[0]
                ssl_sock = ssl.wrap_socket(sock,
                                           server_side=True,
                                           keyfile=DEFAULT_CERTS['keyfile'],
                                           certfile=DEFAULT_CERTS['certfile'],
                                           ca_certs=DEFAULT_CA)

                ssl_sock.send(b'HTTP/1.1 200 OK\r\n'
                              b'Content-Type: text/plain\r\n'
                              b'Content-Length: 5\r\n\r\n'
                              b'Hello')

                ssl_sock.close()
                sock.close()

        self._start_server(socket_handler)
        # GitHub's fingerprint. Valid, but not matching.
        fingerprint = ('A0:C4:A7:46:00:ED:A7:2D:C0:BE:CB'
                       ':9A:8C:B6:07:CA:58:EE:74:5E')

        def request():
            pool = HTTPSConnectionPool(self.host, self.port,
                                       assert_fingerprint=fingerprint)
            try:
                response = pool.urlopen('GET', '/', preload_content=False,
                                        timeout=Timeout(connect=1, read=0.01),
                                        retries=0)
                response.read()
            finally:
                pool.close()

        with self.assertRaises(MaxRetryError) as cm:
            request()
        self.assertIsInstance(cm.exception.reason, SSLError)
        # Should not hang, see https://github.com/shazow/urllib3/issues/529
        self.assertRaises(MaxRetryError, request)

    @pytest.mark.timeout(0.5)
    def test_retry_ssl_error(self):
        def socket_handler(listener):
            # first request, trigger an SSLError
            sock = listener.accept()[0]
            sock2 = sock.dup()
            ssl_sock = ssl.wrap_socket(sock,
                                       server_side=True,
                                       keyfile=DEFAULT_CERTS['keyfile'],
                                       certfile=DEFAULT_CERTS['certfile'])
            buf = b''
            while not buf.endswith(b'\r\n\r\n'):
                buf += ssl_sock.recv(65536)

            # Deliberately send from the non-SSL socket to trigger an SSLError
            sock2.send((
                'HTTP/1.1 200 OK\r\n'
                'Content-Type: text/plain\r\n'
                'Content-Length: 4\r\n'
                '\r\n'
                'Fail').encode('utf-8'))
            sock2.close()
            ssl_sock.close()

            # retried request
            sock = listener.accept()[0]
            ssl_sock = ssl.wrap_socket(sock,
                                       server_side=True,
                                       keyfile=DEFAULT_CERTS['keyfile'],
                                       certfile=DEFAULT_CERTS['certfile'])
            buf = b''
            while not buf.endswith(b'\r\n\r\n'):
                buf += ssl_sock.recv(65536)
            ssl_sock.send(b'HTTP/1.1 200 OK\r\n'
                          b'Content-Type: text/plain\r\n'
                          b'Content-Length: 7\r\n\r\n'
                          b'Success')
            ssl_sock.close()

        self._start_server(socket_handler)

        pool = HTTPSConnectionPool(self.host, self.port)
        self.addCleanup(pool.close)
        response = pool.urlopen('GET', '/', retries=1)
        self.assertEqual(response.data, b'Success')


class TestErrorWrapping(SocketDummyServerTestCase):

    def test_bad_statusline(self):
        self.start_response_handler(
           b'HTTP/1.1 Omg What Is This?\r\n'
           b'Content-Length: 0\r\n'
           b'\r\n'
        )
        pool = HTTPConnectionPool(self.host, self.port, retries=False)
        self.addCleanup(pool.close)
        self.assertRaises(ProtocolError, pool.request, 'GET', '/')

    def test_unknown_protocol(self):
        self.start_response_handler(
           b'HTTP/1000 200 OK\r\n'
           b'Content-Length: 0\r\n'
           b'\r\n'
        )
        pool = HTTPConnectionPool(self.host, self.port, retries=False)
        self.addCleanup(pool.close)
        self.assertRaises(ProtocolError, pool.request, 'GET', '/')


class TestHeaders(SocketDummyServerTestCase):
    def test_headers_always_lowercase(self):
        self.start_response_handler(
           b'HTTP/1.1 200 OK\r\n'
           b'Content-Length: 0\r\n'
           b'Content-type: text/plain\r\n'
           b'\r\n'
        )
        pool = HTTPConnectionPool(self.host, self.port, retries=False)
        self.addCleanup(pool.close)
        HEADERS = {'content-length': '0', 'content-type': 'text/plain'}
        r = pool.request('GET', '/')
        self.assertEqual(HEADERS, dict(r.headers.items()))  # to preserve case sensitivity

    def test_headers_are_sent_with_lower_case(self):
        headers = {'Foo': 'bar', 'bAz': 'quux'}
        parsed_headers = {}

        def socket_handler(listener):
            sock = listener.accept()[0]

            buf = b''
            while not buf.endswith(b'\r\n\r\n'):
                buf += sock.recv(65536)

            headers_list = [header for header in buf.split(b'\r\n')[1:] if header]

            for header in headers_list:
                (key, value) = header.split(b': ')
                parsed_headers[key.decode('ascii')] = value.decode('ascii')

            sock.send((
                'HTTP/1.1 204 No Content\r\n'
                'Content-Length: 0\r\n'
                '\r\n').encode('utf-8'))

            sock.close()

        self._start_server(socket_handler)
        expected_headers = {'host': '{0}:{1}'.format(self.host, self.port)}
        for key, value in headers.items():
            expected_headers[key.lower()] = value

        pool = HTTPConnectionPool(self.host, self.port, retries=False)
        self.addCleanup(pool.close)
        pool.request('GET', '/', headers=HTTPHeaderDict(headers))
        self.assertEqual(expected_headers, parsed_headers)

    def test_request_headers_are_sent_in_the_original_order(self):
        # NOTE: Probability this test gives a false negative is 1/(K!)
        K = 16
        # NOTE: Provide headers in non-sorted order (i.e. reversed)
        #       so that if the internal implementation tries to sort them,
        #       a change will be detected.
        expected_request_headers = [(u'x-header-%d' % i, str(i)) for i in reversed(range(K))]

        actual_request_headers = []

        def socket_handler(listener):
            sock = listener.accept()[0]

            buf = b''
            while not buf.endswith(b'\r\n\r\n'):
                buf += sock.recv(65536)

            headers_list = [header for header in buf.split(b'\r\n')[1:] if header]

            for header in headers_list:
                (key, value) = header.split(b': ')
                if not key.decode('ascii').startswith(u'x-header-'):
                    continue
                actual_request_headers.append((key.decode('ascii'), value.decode('ascii')))

            sock.send((
                u'HTTP/1.1 204 No Content\r\n'
                u'Content-Length: 0\r\n'
                u'\r\n').encode('ascii'))

            sock.close()

        self._start_server(socket_handler)

        pool = HTTPConnectionPool(self.host, self.port, retries=False)
        self.addCleanup(pool.close)
        pool.request('GET', '/', headers=OrderedDict(expected_request_headers))
        self.assertEqual(expected_request_headers, actual_request_headers)

    @fails_on_travis_gce
    def test_request_host_header_ignores_fqdn_dot(self):

        received_headers = []

        def socket_handler(listener):
            sock = listener.accept()[0]

            buf = b''
            while not buf.endswith(b'\r\n\r\n'):
                buf += sock.recv(65536)

            for header in buf.split(b'\r\n')[1:]:
                if header:
                    received_headers.append(header)

            sock.send((
                u'HTTP/1.1 204 No Content\r\n'
                u'Content-Length: 0\r\n'
                u'\r\n').encode('ascii'))

            sock.close()

        self._start_server(socket_handler)

        pool = HTTPConnectionPool(self.host + '.', self.port, retries=False)
        self.addCleanup(pool.close)
        pool.request('GET', '/')
        self.assert_header_received(
            received_headers, 'Host', '%s:%s' % (self.host, self.port)
        )

    def test_response_headers_are_returned_in_the_original_order(self):
        # NOTE: Probability this test gives a false negative is 1/(K!)
        K = 16
        # NOTE: Provide headers in non-sorted order (i.e. reversed)
        #       so that if the internal implementation tries to sort them,
        #       a change will be detected.
        expected_response_headers = [('x-header-%d' % i, str(i)) for i in reversed(range(K))]

        def socket_handler(listener):
            sock = listener.accept()[0]

            buf = b''
            while not buf.endswith(b'\r\n\r\n'):
                buf += sock.recv(65536)

            sock.send(b'HTTP/1.1 200 OK\r\n' +
                      b'\r\n'.join([
                          (k.encode('utf8') + b': ' + v.encode('utf8'))
                          for (k, v) in expected_response_headers
                      ]) +
                      b'\r\n\r\n')
            sock.close()

        self._start_server(socket_handler)
        pool = HTTPConnectionPool(self.host, self.port)
        self.addCleanup(pool.close)
        r = pool.request('GET', '/', retries=0)
        actual_response_headers = [
            (k, v) for (k, v) in r.headers.items()
            if k.startswith('x-header-')
        ]
        self.assertEqual(expected_response_headers, actual_response_headers)

    def test_integer_values_are_sent_as_decimal_strings(self):
        headers = {'Foo': 88}
        parsed_headers = {}

        def socket_handler(listener):
            sock = listener.accept()[0]

            buf = b''
            while not buf.endswith(b'\r\n\r\n'):
                buf += sock.recv(65536)

            headers_list = [header for header in buf.split(b'\r\n')[1:] if header]

            for header in headers_list:
                (key, value) = header.split(b': ')
                parsed_headers[key.decode('ascii')] = value.decode('ascii')

            sock.send((
                'HTTP/1.1 204 No Content\r\n'
                'Content-Length: 0\r\n'
                '\r\n').encode('utf-8'))

            sock.close()

        self._start_server(socket_handler)
        expected_headers = {'host': '{0}:{1}'.format(self.host, self.port),
                            'foo': '88'}

        pool = HTTPConnectionPool(self.host, self.port, retries=False)
        pool.request('GET', '/', headers=HTTPHeaderDict(headers))
        self.assertEqual(expected_headers, parsed_headers)


class TestBrokenHeaders(SocketDummyServerTestCase):

    def _test_broken_header_parsing(self, headers, unparsed_data_check=None):
        self.start_response_handler((
           b'HTTP/1.1 200 OK\r\n'
           b'Content-Length: 0\r\n'
           b'Content-type: text/plain\r\n'
<<<<<<< HEAD
           ) + b''.join(headers) + b'\r\n'
=======
           ) + b'\r\n'.join(headers) + b'\r\n\r\n'
>>>>>>> f4efcca5
        )

        pool = HTTPConnectionPool(self.host, self.port, retries=False)
        self.addCleanup(pool.close)
<<<<<<< HEAD
        self.assertRaises(ProtocolError, pool.request, 'GET', '/')
=======

        with LogRecorder() as logs:
            pool.request('GET', '/')

        for record in logs:
            if 'Failed to parse headers' in record.msg and \
                    pool._absolute_url('/') == record.args[0]:
                if unparsed_data_check is None or unparsed_data_check in record.getMessage():
                    return
        self.fail('Missing log about unparsed headers')
>>>>>>> f4efcca5

    def test_header_without_name(self):
        self._test_broken_header_parsing([
            b': Value',
            b'Another: Header',
        ])

    def test_header_without_name_or_value(self):
        self._test_broken_header_parsing([
            b':',
            b'Another: Header',
        ])

    def test_header_without_colon_or_value(self):
        self._test_broken_header_parsing([
<<<<<<< HEAD
            b'Broken Header\r\n',
            b'Another: Header\r\n',
        ])
=======
            b'Broken Header',
            b'Another: Header',
        ], 'Broken Header')


class TestHeaderParsingContentType(SocketDummyServerTestCase):

    def _test_okay_header_parsing(self, header):
        self.start_response_handler((
           b'HTTP/1.1 200 OK\r\n'
           b'Content-Length: 0\r\n'
           ) + header + b'\r\n\r\n'
        )

        pool = HTTPConnectionPool(self.host, self.port, retries=False)
        self.addCleanup(pool.close)

        with LogRecorder() as logs:
            pool.request('GET', '/')

        for record in logs:
            assert 'Failed to parse headers' not in record.msg

    def test_header_text_plain(self):
        self._test_okay_header_parsing(b'Content-type: text/plain')

    def test_header_message_rfc822(self):
        self._test_okay_header_parsing(b'Content-type: message/rfc822')
>>>>>>> f4efcca5


class TestHEAD(SocketDummyServerTestCase):
    def test_chunked_head_response_does_not_hang(self):
        self.start_response_handler(
           b'HTTP/1.1 200 OK\r\n'
           b'Transfer-Encoding: chunked\r\n'
           b'Content-type: text/plain\r\n'
           b'\r\n'
        )
        pool = HTTPConnectionPool(self.host, self.port, retries=False)
        self.addCleanup(pool.close)
        r = pool.request('HEAD', '/', timeout=1, preload_content=False)

        # stream will use the read_chunked method here.
        self.assertEqual([], list(r.stream()))

    def test_empty_head_response_does_not_hang(self):
        self.start_response_handler(
           b'HTTP/1.1 200 OK\r\n'
           b'Content-Length: 256\r\n'
           b'Content-type: text/plain\r\n'
           b'\r\n'
        )
        pool = HTTPConnectionPool(self.host, self.port, retries=False)
        self.addCleanup(pool.close)
        r = pool.request('HEAD', '/', timeout=1, preload_content=False)

        # stream will use the read method here.
        self.assertEqual([], list(r.stream()))


class TestStream(SocketDummyServerTestCase):
    def test_stream_none_unchunked_response_does_not_hang(self):
        done_event = Event()

        def socket_handler(listener):
            sock = listener.accept()[0]

            buf = b''
            while not buf.endswith(b'\r\n\r\n'):
                buf += sock.recv(65536)

            sock.send(
                b'HTTP/1.1 200 OK\r\n'
                b'Content-Length: 12\r\n'
                b'Content-type: text/plain\r\n'
                b'\r\n'
                b'hello, world'
            )
            done_event.wait(5)
            sock.close()

        self._start_server(socket_handler)
        pool = HTTPConnectionPool(self.host, self.port, retries=False)
        self.addCleanup(pool.close)
        r = pool.request('GET', '/', timeout=1, preload_content=False)

        # Stream should read to the end.
        self.assertEqual([b'hello, world'], list(r.stream(None)))

        done_event.set()


class TestBadContentLength(SocketDummyServerTestCase):
    def test_enforce_content_length_get(self):
        done_event = Event()

        def socket_handler(listener):
            sock = listener.accept()[0]

            buf = b''
            while not buf.endswith(b'\r\n\r\n'):
                buf += sock.recv(65536)

            sock.send(
                b'HTTP/1.1 200 OK\r\n'
                b'Content-Length: 22\r\n'
                b'Content-type: text/plain\r\n'
                b'\r\n'
                b'hello, world'
            )
            done_event.wait(1)
            sock.close()

        self._start_server(socket_handler)
        conn = HTTPConnectionPool(self.host, self.port, maxsize=1)
        self.addCleanup(conn.close)

        # Test stream read when content length less than headers claim
        get_response = conn.request('GET', url='/', preload_content=False)
        data = get_response.stream(100)

        # The first read will work fine.
        next(data)

        # The second one will see the EOF condition and barf.
        try:
            next(data)
            self.assertFail()
        except ProtocolError as e:
            self.assertIn('received 12 bytes, expected 22', str(e))

        done_event.set()

    def test_enforce_content_length_no_body(self):
        done_event = Event()

        def socket_handler(listener):
            sock = listener.accept()[0]

            buf = b''
            while not buf.endswith(b'\r\n\r\n'):
                buf += sock.recv(65536)

            sock.send(
                b'HTTP/1.1 200 OK\r\n'
                b'Content-Length: 22\r\n'
                b'Content-type: text/plain\r\n'
                b'\r\n'
            )
            done_event.wait(1)
            sock.close()

        self._start_server(socket_handler)
        conn = HTTPConnectionPool(self.host, self.port, maxsize=1)
        self.addCleanup(conn.close)

        # Test stream on 0 length body
        head_response = conn.request('HEAD', url='/', preload_content=False)
        data = [chunk for chunk in head_response.stream(1)]
        self.assertEqual(len(data), 0)

        done_event.set()


class TestAutomaticHeaderInsertion(SocketDummyServerTestCase):
    """
    Tests for automatically inserting headers, including for chunked transfer
    encoding.
    """
    def test_automatic_chunking_fileobj(self):
        """
        A file-like object should automatically be chunked if the user provides
        neither content-length nor transfer encoding.
        """
        done_event = Event()
        data = []

        def socket_handler(listener):
            sock = listener.accept()[0]

            buf = b''
            while not buf.endswith(b'0\r\n\r\n'):
                buf += sock.recv(65536)
            data.append(buf)

            sock.send(
                b'HTTP/1.1 200 OK\r\n'
                b'Content-Length: 0\r\n'
                b'\r\n'
            )
            done_event.wait(1)
            sock.close()

        self._start_server(socket_handler)
        conn = HTTPConnectionPool(self.host, self.port)

        myfileobj = io.BytesIO(b'helloworld')
        response = conn.request('POST', url='/', body=myfileobj)
        self.assertEqual(response.status, 200)

        # Confirm we auto chunked the body.
        self.assertIn(b'transfer-encoding: chunked\r\n', data[0])
        self.assertTrue(
            data[0].endswith(b'a\r\nhelloworld\r\n0\r\n\r\n')
        )


class TestRetryPoolSizeDrainFail(SocketDummyServerTestCase):

    def test_pool_size_retry_drain_fail(self):
        def socket_handler(listener):
            for _ in range(2):
                sock = listener.accept()[0]
                while not sock.recv(65536).endswith(b'\r\n\r\n'):
                    pass

                # send a response with an invalid content length -- this causes
                # a ProtocolError to raise when trying to drain the connection
                sock.send(
                    b'HTTP/1.1 404 NOT FOUND\r\n'
                    b'Content-Length: 1000\r\n'
                    b'Content-Type: text/plain\r\n'
                    b'\r\n'
                )
                sock.close()

        self._start_server(socket_handler)
        retries = Retry(
            total=1,
            raise_on_status=False,
            status_forcelist=[404],
        )
        pool = HTTPConnectionPool(self.host, self.port, maxsize=10,
                                  retries=retries, block=True)
        self.addCleanup(pool.close)

        pool.urlopen('GET', '/not_found', preload_content=False)
        assert pool.num_connections == 1<|MERGE_RESOLUTION|>--- conflicted
+++ resolved
@@ -1433,29 +1433,12 @@
            b'HTTP/1.1 200 OK\r\n'
            b'Content-Length: 0\r\n'
            b'Content-type: text/plain\r\n'
-<<<<<<< HEAD
-           ) + b''.join(headers) + b'\r\n'
-=======
-           ) + b'\r\n'.join(headers) + b'\r\n\r\n'
->>>>>>> f4efcca5
+           ) + b''.join(headers) + b'\r\n\r\n'
         )
 
         pool = HTTPConnectionPool(self.host, self.port, retries=False)
         self.addCleanup(pool.close)
-<<<<<<< HEAD
         self.assertRaises(ProtocolError, pool.request, 'GET', '/')
-=======
-
-        with LogRecorder() as logs:
-            pool.request('GET', '/')
-
-        for record in logs:
-            if 'Failed to parse headers' in record.msg and \
-                    pool._absolute_url('/') == record.args[0]:
-                if unparsed_data_check is None or unparsed_data_check in record.getMessage():
-                    return
-        self.fail('Missing log about unparsed headers')
->>>>>>> f4efcca5
 
     def test_header_without_name(self):
         self._test_broken_header_parsing([
@@ -1471,14 +1454,9 @@
 
     def test_header_without_colon_or_value(self):
         self._test_broken_header_parsing([
-<<<<<<< HEAD
             b'Broken Header\r\n',
             b'Another: Header\r\n',
         ])
-=======
-            b'Broken Header',
-            b'Another: Header',
-        ], 'Broken Header')
 
 
 class TestHeaderParsingContentType(SocketDummyServerTestCase):
@@ -1492,19 +1470,13 @@
 
         pool = HTTPConnectionPool(self.host, self.port, retries=False)
         self.addCleanup(pool.close)
-
-        with LogRecorder() as logs:
-            pool.request('GET', '/')
-
-        for record in logs:
-            assert 'Failed to parse headers' not in record.msg
+        pool.request('GET', '/')  # does not raise
 
     def test_header_text_plain(self):
         self._test_okay_header_parsing(b'Content-type: text/plain')
 
     def test_header_message_rfc822(self):
         self._test_okay_header_parsing(b'Content-type: message/rfc822')
->>>>>>> f4efcca5
 
 
 class TestHEAD(SocketDummyServerTestCase):
