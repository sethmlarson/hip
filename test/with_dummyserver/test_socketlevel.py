--- conflicted
+++ resolved
@@ -21,13 +21,8 @@
 from dummyserver.server import (
     DEFAULT_CERTS, DEFAULT_CA, COMBINED_CERT_AND_KEY, get_unreachable_address)
 
-<<<<<<< HEAD
 from .. import onlyPy3, LogRecorder
 
-=======
-from nose.plugins.skip import SkipTest
-import pytest
->>>>>>> be5165ff
 try:
     from mimetools import Message as MimeToolMessage
 except ImportError:
