--- conflicted
+++ resolved
@@ -889,11 +889,7 @@
         # FIXME: The order of the headers is not predictable right now. We
         # should fix that someday (maybe when we migrate to
         # OrderedDict/MultiDict).
-<<<<<<< HEAD
-        self.assertTrue(b'for-the-proxy: YEAH!\r\n' in r.data)
-=======
-        self.assertIn(b'For The Proxy: YEAH!\r\n', r.data)
->>>>>>> e38125db
+        self.assertIn(b'for-the-proxy: YEAH!\r\n', r.data)
 
     # Usually passes, but flaky. See:
     #    https://github.com/njsmith/urllib3/pull/15#issuecomment-373977268
@@ -1570,11 +1566,7 @@
             next(data)
             self.assertFail()
         except ProtocolError as e:
-<<<<<<< HEAD
-            self.assertTrue('received 12 bytes, expected 22' in str(e))
-=======
-            self.assertIn('12 bytes read, 10 more expected', str(e))
->>>>>>> e38125db
+            self.assertIn('received 12 bytes, expected 22', str(e))
 
         done_event.set()
 
