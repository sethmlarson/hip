# TODO: Break this module up into pieces. Maybe group by functionality tested
# rather than the socket level-ness of it.

from urllib3 import HTTPConnectionPool, HTTPSConnectionPool
from urllib3.poolmanager import proxy_from_url
from urllib3.exceptions import (
<<<<<<< HEAD
        MaxRetryError,
        ProxyError,
        ReadTimeoutError,
        SSLError,
        ProtocolError,
        BadVersionError,
        FailedTunnelError,
=======
    MaxRetryError,
    ProxyError,
    ReadTimeoutError,
    SSLError,
    ProtocolError,
>>>>>>> f7a4bed0
)
from urllib3.util.ssl_ import HAS_SNI
from urllib3.util import ssl_
from urllib3.util.timeout import Timeout
from urllib3.util.retry import Retry
from urllib3._collections import HTTPHeaderDict

from dummyserver.testcase import SocketDummyServerTestCase, consume_socket
from dummyserver.server import (
    DEFAULT_CERTS,
    DEFAULT_CA,
    COMBINED_CERT_AND_KEY,
    PASSWORD_KEYFILE,
    get_unreachable_address,
)

try:
    from mimetools import Message as MimeToolMessage
except ImportError:

    class MimeToolMessage(object):
        pass


from collections import OrderedDict
from threading import Event
import io
import select
import socket
import ssl
import sys
import mock
import platform


import pytest

from test import fails_on_travis_gce, requires_ssl_context_keyfile_password


class TestCookies(SocketDummyServerTestCase):
    def test_multi_setcookie(self):
        def multicookie_response_handler(listener):
            sock = listener.accept()[0]

            buf = b""
            while not buf.endswith(b"\r\n\r\n"):
                buf += sock.recv(65536)

            sock.send(
                b"HTTP/1.1 200 OK\r\n"
                b"Set-Cookie: foo=1\r\n"
                b"Set-Cookie: bar=1\r\n"
                b"\r\n"
            )
            sock.close()

        self._start_server(multicookie_response_handler)
        pool = HTTPConnectionPool(self.host, self.port)
        self.addCleanup(pool.close)
        r = pool.request("GET", "/", retries=0)
        self.assertEqual(r.headers, {"set-cookie": "foo=1, bar=1"})
        self.assertEqual(r.headers.getlist("set-cookie"), ["foo=1", "bar=1"])


class TestSNI(SocketDummyServerTestCase):
    @pytest.mark.skipif(not HAS_SNI, reason="SNI-support not available")
    def test_hostname_in_first_request_packet(self):
        done_receiving = Event()
        self.buf = b""

        def socket_handler(listener):
            sock = listener.accept()[0]

            self.buf = sock.recv(65536)  # We only accept one packet
            done_receiving.set()  # let the test know it can proceed
            sock.close()

        self._start_server(socket_handler)
        pool = HTTPSConnectionPool(self.host, self.port)
        self.addCleanup(pool.close)
        try:
            pool.request("GET", "/", retries=0)
        except MaxRetryError:  # We are violating the protocol
            pass
        done_receiving.wait()
        self.assertIn(
            self.host.encode("ascii"), self.buf, "missing hostname in SSL handshake"
        )


class TestClientCerts(SocketDummyServerTestCase):
    """
    Tests for client certificate support.
    """

    def _wrap_in_ssl(self, sock):
        """
        Given a single socket, wraps it in TLS.
        """
        return ssl.wrap_socket(
            sock,
            ssl_version=ssl.PROTOCOL_SSLv23,
            cert_reqs=ssl.CERT_REQUIRED,
            ca_certs=DEFAULT_CA,
            certfile=DEFAULT_CERTS["certfile"],
            keyfile=DEFAULT_CERTS["keyfile"],
            server_side=True,
        )

    def test_client_certs_two_files(self):
        """
        Having a client cert in a separate file to its associated key works
        properly.
        """
        done_receiving = Event()
        client_certs = []

        def socket_handler(listener):
            sock = listener.accept()[0]
            sock = self._wrap_in_ssl(sock)

            client_certs.append(sock.getpeercert())

            data = b""
            while not data.endswith(b"\r\n\r\n"):
                data += sock.recv(8192)

            sock.sendall(
                b"HTTP/1.1 200 OK\r\n"
                b"Server: testsocket\r\n"
                b"Connection: close\r\n"
                b"Content-Length: 6\r\n"
                b"\r\n"
                b"Valid!"
            )

            done_receiving.wait(5)
            sock.close()

        self._start_server(socket_handler)
        pool = HTTPSConnectionPool(
            self.host,
            self.port,
            cert_file=DEFAULT_CERTS["certfile"],
            key_file=DEFAULT_CERTS["keyfile"],
            cert_reqs="REQUIRED",
            ca_certs=DEFAULT_CA,
        )
        self.addCleanup(pool.close)
        pool.request("GET", "/", retries=0)
        done_receiving.set()

        self.assertEqual(len(client_certs), 1)

    def test_client_certs_one_file(self):
        """
        Having a client cert and its associated private key in just one file
        works properly.
        """
        done_receiving = Event()
        client_certs = []

        def socket_handler(listener):
            sock = listener.accept()[0]
            sock = self._wrap_in_ssl(sock)

            client_certs.append(sock.getpeercert())

            data = b""
            while not data.endswith(b"\r\n\r\n"):
                data += sock.recv(8192)

            sock.sendall(
                b"HTTP/1.1 200 OK\r\n"
                b"Server: testsocket\r\n"
                b"Connection: close\r\n"
                b"Content-Length: 6\r\n"
                b"\r\n"
                b"Valid!"
            )

            done_receiving.wait(5)
            sock.close()

        self._start_server(socket_handler)
        pool = HTTPSConnectionPool(
            self.host,
            self.port,
            cert_file=COMBINED_CERT_AND_KEY,
            cert_reqs="REQUIRED",
            ca_certs=DEFAULT_CA,
        )
        self.addCleanup(pool.close)
        pool.request("GET", "/", retries=0)
        done_receiving.set()

        self.assertEqual(len(client_certs), 1)

    def test_missing_client_certs_raises_error(self):
        """
        Having client certs not be present causes an error.
        """
        done_receiving = Event()

        def socket_handler(listener):
            sock = listener.accept()[0]

            try:
                self._wrap_in_ssl(sock)
            except ssl.SSLError:
                pass

            done_receiving.wait(5)
            sock.close()

        self._start_server(socket_handler)
        pool = HTTPSConnectionPool(
            self.host, self.port, cert_reqs="REQUIRED", ca_certs=DEFAULT_CA
        )
        self.addCleanup(pool.close)
        try:
            pool.request("GET", "/", retries=0)
        except MaxRetryError:
            done_receiving.set()
        else:
            done_receiving.set()
            self.fail(
                "Expected server to reject connection due to missing client "
                "certificates"
            )

    @requires_ssl_context_keyfile_password
    def test_client_cert_with_string_password(self):
        self.run_client_cert_with_password_test(u"letmein")

    @requires_ssl_context_keyfile_password
    def test_client_cert_with_bytes_password(self):
        self.run_client_cert_with_password_test(b"letmein")

    def run_client_cert_with_password_test(self, password):
        """
        Tests client certificate password functionality
        """
        done_receiving = Event()
        client_certs = []

        def socket_handler(listener):
            sock = listener.accept()[0]
            sock = self._wrap_in_ssl(sock)

            client_certs.append(sock.getpeercert())

            data = b""
            while not data.endswith(b"\r\n\r\n"):
                data += sock.recv(8192)

            sock.sendall(
                b"HTTP/1.1 200 OK\r\n"
                b"Server: testsocket\r\n"
                b"Connection: close\r\n"
                b"Content-Length: 6\r\n"
                b"\r\n"
                b"Valid!"
            )

            done_receiving.wait(5)
            sock.close()

        self._start_server(socket_handler)
        ssl_context = ssl_.SSLContext(ssl_.PROTOCOL_SSLv23)
        ssl_context.load_cert_chain(
            certfile=DEFAULT_CERTS["certfile"],
            keyfile=PASSWORD_KEYFILE,
            password=password,
        )

        pool = HTTPSConnectionPool(
            self.host,
            self.port,
            ssl_context=ssl_context,
            cert_reqs="REQUIRED",
            ca_certs=DEFAULT_CA,
        )
        self.addCleanup(pool.close)
        pool.request("GET", "/", retries=0)
        done_receiving.set()

        self.assertEqual(len(client_certs), 1)

    @requires_ssl_context_keyfile_password
    def test_load_keyfile_with_invalid_password(self):
        context = ssl_.SSLContext(ssl_.PROTOCOL_SSLv23)

        # Different error is raised depending on context.
        if ssl_.IS_PYOPENSSL:
            from OpenSSL.SSL import Error

            expected_error = Error
        else:
            expected_error = ssl.SSLError

        with pytest.raises(expected_error):
            context.load_cert_chain(
                certfile=DEFAULT_CERTS["certfile"],
                keyfile=PASSWORD_KEYFILE,
                password=b"letmei",
            )


class TestSocketClosing(SocketDummyServerTestCase):
    def test_recovery_when_server_closes_connection(self):
        # Does the pool work seamlessly if an open connection in the
        # connection pool gets hung up on by the server, then reaches
        # the front of the queue again?

        done_closing = Event()

        def socket_handler(listener):
            for i in 0, 1:
                sock = listener.accept()[0]

                buf = b""
                while not buf.endswith(b"\r\n\r\n"):
                    buf = sock.recv(65536)

                body = "Response %d" % i
                sock.send(
                    (
                        "HTTP/1.1 200 OK\r\n"
                        "Content-Type: text/plain\r\n"
                        "Content-Length: %d\r\n"
                        "\r\n"
                        "%s" % (len(body), body)
                    ).encode("utf-8")
                )

                sock.close()  # simulate a server timing out, closing socket
                done_closing.set()  # let the test know it can proceed

        self._start_server(socket_handler)
        pool = HTTPConnectionPool(self.host, self.port)
        self.addCleanup(pool.close)

        response = pool.request("GET", "/", retries=0)
        self.assertEqual(response.status, 200)
        self.assertEqual(response.data, b"Response 0")

        done_closing.wait()  # wait until the socket in our pool gets closed

        response = pool.request("GET", "/", retries=0)
        self.assertEqual(response.status, 200)
        self.assertEqual(response.data, b"Response 1")

    def test_connection_refused(self):
        # Does the pool retry if there is no listener on the port?
        host, port = get_unreachable_address()
        http = HTTPConnectionPool(host, port, maxsize=3, block=True)
        self.addCleanup(http.close)
        self.assertRaises(
            MaxRetryError, http.request, "GET", "/", retries=0, release_conn=False
        )
        self.assertEqual(http.pool.qsize(), http.pool.maxsize)

    def test_connection_read_timeout(self):
        timed_out = Event()

        def socket_handler(listener):
            sock = listener.accept()[0]
            while not sock.recv(65536).endswith(b"\r\n\r\n"):
                pass

            timed_out.wait()
            sock.close()

        self._start_server(socket_handler)
        http = HTTPConnectionPool(
            self.host, self.port, timeout=0.01, retries=False, maxsize=3, block=True
        )
        self.addCleanup(http.close)

        try:
            self.assertRaises(
                ReadTimeoutError, http.request, "GET", "/", release_conn=False
            )
        finally:
            timed_out.set()

        self.assertEqual(http.pool.qsize(), http.pool.maxsize)

    def test_read_timeout_dont_retry_method_not_in_whitelist(self):
        timed_out = Event()

        def socket_handler(listener):
            sock = listener.accept()[0]
            sock.recv(65536)
            timed_out.wait()
            sock.close()

        self._start_server(socket_handler)
        pool = HTTPConnectionPool(self.host, self.port, timeout=0.01, retries=True)
        self.addCleanup(pool.close)

        try:
            self.assertRaises(ReadTimeoutError, pool.request, "POST", "/")
        finally:
            timed_out.set()

    @pytest.mark.skip
    def test_https_connection_read_timeout(self):
        """ Handshake timeouts should fail with a Timeout"""
        timed_out = Event()

        def socket_handler(listener):
            sock = listener.accept()[0]
            while not sock.recv(65536):
                pass

            timed_out.wait()
            sock.close()

        self._start_server(socket_handler)
        pool = HTTPSConnectionPool(self.host, self.port, timeout=0.01, retries=False)
        self.addCleanup(pool.close)
        try:
            self.assertRaises(ReadTimeoutError, pool.request, "GET", "/")
        finally:
            timed_out.set()

    def test_timeout_errors_cause_retries(self):
        def socket_handler(listener):
            sock_timeout = listener.accept()[0]

            # Wait for a second request before closing the first socket.
            sock = listener.accept()[0]
            sock_timeout.close()

            # Second request.
            buf = b""
            while not buf.endswith(b"\r\n\r\n"):
                buf += sock.recv(65536)

            # Now respond immediately.
            body = "Response 2"
            sock.send(
                (
                    "HTTP/1.1 200 OK\r\n"
                    "Content-Type: text/plain\r\n"
                    "Content-Length: %d\r\n"
                    "\r\n"
                    "%s" % (len(body), body)
                ).encode("utf-8")
            )

            sock.close()

        # In situations where the main thread throws an exception, the server
        # thread can hang on an accept() call. This ensures everything times
        # out within 1 second. This should be long enough for any socket
        # operations in the test suite to complete
        default_timeout = socket.getdefaulttimeout()
        socket.setdefaulttimeout(1)

        try:
            self._start_server(socket_handler)
            t = Timeout(connect=0.001, read=0.01)
            pool = HTTPConnectionPool(self.host, self.port, timeout=t)
            self.addCleanup(pool.close)

            response = pool.request("GET", "/", retries=1)
            self.assertEqual(response.status, 200)
            self.assertEqual(response.data, b"Response 2")
        finally:
            socket.setdefaulttimeout(default_timeout)

    def test_delayed_body_read_timeout(self):
        timed_out = Event()

        def socket_handler(listener):
            sock = listener.accept()[0]
            buf = b""
            body = "Hi"
            while not buf.endswith(b"\r\n\r\n"):
                buf = sock.recv(65536)
            sock.send(
                (
                    "HTTP/1.1 200 OK\r\n"
                    "Content-Type: text/plain\r\n"
                    "Content-Length: %d\r\n"
                    "\r\n" % len(body)
                ).encode("utf-8")
            )

            timed_out.wait()
            sock.send(body.encode("utf-8"))
            sock.close()

        self._start_server(socket_handler)
        pool = HTTPConnectionPool(self.host, self.port)
        self.addCleanup(pool.close)

        response = pool.urlopen(
            "GET",
            "/",
            retries=0,
            preload_content=False,
            timeout=Timeout(connect=1, read=0.01),
        )
        try:
            self.assertRaises(ReadTimeoutError, response.read)
        finally:
            timed_out.set()

    def test_delayed_body_read_timeout_with_preload(self):
        timed_out = Event()

        def socket_handler(listener):
            sock = listener.accept()[0]
            buf = b""
            body = "Hi"
            while not buf.endswith(b"\r\n\r\n"):
                buf += sock.recv(65536)
            sock.send(
                (
                    "HTTP/1.1 200 OK\r\n"
                    "Content-Type: text/plain\r\n"
                    "Content-Length: %d\r\n"
                    "\r\n" % len(body)
                ).encode("utf-8")
            )

            timed_out.wait(5)
            sock.close()

        self._start_server(socket_handler)
        pool = HTTPConnectionPool(self.host, self.port)
        self.addCleanup(pool.close)

        try:
            self.assertRaises(
                ReadTimeoutError,
                pool.urlopen,
                "GET",
                "/",
                retries=False,
                timeout=Timeout(connect=1, read=0.01),
            )
        finally:
            timed_out.set()

    def test_incomplete_response(self):
        body = "Response"
        partial_body = body[:2]

        def socket_handler(listener):
            sock = listener.accept()[0]

            # Consume request
            buf = b""
            while not buf.endswith(b"\r\n\r\n"):
                buf = sock.recv(65536)

            # Send partial response and close socket.
            sock.send(
                (
                    "HTTP/1.1 200 OK\r\n"
                    "Content-Type: text/plain\r\n"
                    "Content-Length: %d\r\n"
                    "\r\n"
                    "%s" % (len(body), partial_body)
                ).encode("utf-8")
            )
            sock.close()

        self._start_server(socket_handler)
        pool = HTTPConnectionPool(self.host, self.port)
        self.addCleanup(pool.close)

        response = pool.request("GET", "/", retries=0, preload_content=False)
        self.assertRaises(ProtocolError, response.read)

    def test_retry_weird_http_version(self):
        """ Retry class should handle httplib.BadStatusLine errors properly """

        def socket_handler(listener):
            sock = listener.accept()[0]
            # First request.
            # Pause before responding so the first request times out.
            buf = b""
            while not buf.endswith(b"\r\n\r\n"):
                buf += sock.recv(65536)

<<<<<<< HEAD
            # send bad response
            body = "bad http response"
            sock.send(('HTTP0.5 200 OK\r\n'
                       'Content-Type: text/plain\r\n'
                       'Content-Length: %d\r\n'
                       '\r\n'
                       '%s' % (len(body), body)).encode('utf-8'))
=======
            # send unknown http protocol
            body = "bad http 0.5 response"
            sock.send(
                (
                    "HTTP/0.5 200 OK\r\n"
                    "Content-Type: text/plain\r\n"
                    "Content-Length: %d\r\n"
                    "\r\n"
                    "%s" % (len(body), body)
                ).encode("utf-8")
            )
>>>>>>> f7a4bed0
            sock.close()

            # Second request.
            sock = listener.accept()[0]
            buf = b""
            while not buf.endswith(b"\r\n\r\n"):
                buf += sock.recv(65536)

            # Now respond immediately.
            sock.send(
                (
                    "HTTP/1.1 200 OK\r\n"
                    "Content-Type: text/plain\r\n"
                    "Content-Length: %d\r\n"
                    "\r\n"
                    "foo" % (len("foo"))
                ).encode("utf-8")
            )

            sock.close()  # Close the socket.

        self._start_server(socket_handler)
        pool = HTTPConnectionPool(self.host, self.port)
        self.addCleanup(pool.close)
        retry = Retry(read=1)
        response = pool.request("GET", "/", retries=retry)
        self.assertEqual(response.status, 200)
        self.assertEqual(response.data, b"foo")

    def test_dont_tolerate_bad_versions(self):
        """We don't tolerate weird versions of HTTP"""

        def socket_handler(listener):
            sock = listener.accept()[0]
            # First request.
            # Pause before responding so the first request times out.
            buf = b''
            while not buf.endswith(b'\r\n\r\n'):
                buf += sock.recv(65536)

            # send bad response
            body = "bad http response"
            sock.send(('HTTP/1.2 200 OK\r\n'
                       'Content-Type: text/plain\r\n'
                       'Content-Length: %d\r\n'
                       '\r\n'
                       '%s' % (len(body), body)).encode('utf-8'))
            sock.close()

        self._start_server(socket_handler)
        pool = HTTPConnectionPool(self.host, self.port)
        self.addCleanup(pool.close)

        with self.assertRaises(MaxRetryError) as cm:
            pool.request('GET', '/', retries=0)

        self.assertIsInstance(cm.exception.reason, BadVersionError)

    def test_connection_cleanup_on_read_timeout(self):
        timed_out = Event()

        def socket_handler(listener):
            sock = listener.accept()[0]
            buf = b""
            body = "Hi"
            while not buf.endswith(b"\r\n\r\n"):
                buf = sock.recv(65536)
            sock.send(
                (
                    "HTTP/1.1 200 OK\r\n"
                    "Content-Type: text/plain\r\n"
                    "Content-Length: %d\r\n"
                    "\r\n" % len(body)
                ).encode("utf-8")
            )

            timed_out.wait()
            sock.close()

        self._start_server(socket_handler)
        with HTTPConnectionPool(self.host, self.port) as pool:
            poolsize = pool.pool.qsize()
            response = pool.urlopen(
                "GET",
                "/",
                retries=0,
                preload_content=False,
                timeout=Timeout(connect=1, read=0.01),
            )
            try:
                self.assertRaises(ReadTimeoutError, response.read)
                self.assertEqual(poolsize, pool.pool.qsize())
            finally:
                timed_out.set()

    def test_connection_cleanup_on_protocol_error_during_read(self):
        body = "Response"
        partial_body = body[:2]

        def socket_handler(listener):
            sock = listener.accept()[0]

            # Consume request
            buf = b""
            while not buf.endswith(b"\r\n\r\n"):
                buf = sock.recv(65536)

            # Send partial response and close socket.
            sock.send(
                (
                    "HTTP/1.1 200 OK\r\n"
                    "Content-Type: text/plain\r\n"
                    "Content-Length: %d\r\n"
                    "\r\n"
                    "%s" % (len(body), partial_body)
                ).encode("utf-8")
            )
            sock.close()

        self._start_server(socket_handler)
        with HTTPConnectionPool(self.host, self.port) as pool:
            poolsize = pool.pool.qsize()
            response = pool.request("GET", "/", retries=0, preload_content=False)

            self.assertRaises(ProtocolError, response.read)
            self.assertEqual(poolsize, pool.pool.qsize())

    def test_connection_closed_on_read_timeout_preload_false(self):
        timed_out = Event()

        def socket_handler(listener):
            sock = listener.accept()[0]

            # Consume request
            buf = b""
            while not buf.endswith(b"\r\n\r\n"):
                buf = sock.recv(65535)

            # Send partial chunked response and then hang.
            sock.send(
                (
                    "HTTP/1.1 200 OK\r\n"
                    "Content-Type: text/plain\r\n"
                    "Transfer-Encoding: chunked\r\n"
                    "\r\n"
                    "8\r\n"
                    "12345678\r\n"
                ).encode("utf-8")
            )
            timed_out.wait(5)

            # Expect a new request, but keep hold of the old socket to avoid
            # leaking it. Because we don't want to hang this thread, we
            # actually use select.select to confirm that a new request is
            # coming in: this lets us time the thread out.
            rlist, _, _ = select.select([listener], [], [], 1)
            assert rlist
            new_sock = listener.accept()[0]

            # Consume request
            buf = b""
            while not buf.endswith(b"\r\n\r\n"):
                buf = new_sock.recv(65535)

            # Send complete chunked response.
            new_sock.send(
                (
                    "HTTP/1.1 200 OK\r\n"
                    "Content-Type: text/plain\r\n"
                    "Transfer-Encoding: chunked\r\n"
                    "\r\n"
                    "8\r\n"
                    "12345678\r\n"
                    "0\r\n\r\n"
                ).encode("utf-8")
            )

            new_sock.close()
            sock.close()

        self._start_server(socket_handler)
        with HTTPConnectionPool(self.host, self.port) as pool:
            # First request should fail.
            response = pool.urlopen(
                "GET",
                "/",
                retries=0,
                preload_content=False,
                timeout=Timeout(connect=1, read=0.1),
            )
            try:
                self.assertRaises(ReadTimeoutError, response.read)
            finally:
                timed_out.set()

            # Second should succeed.
            response = pool.urlopen(
                "GET",
                "/",
                retries=0,
                preload_content=False,
                timeout=Timeout(connect=1, read=1),
            )
            self.assertEqual(len(response.read()), 8)

    def test_closing_response_actually_closes_connection(self):
        done_closing = Event()
        complete = Event()

        def socket_handler(listener):
            sock = listener.accept()[0]

            buf = b""
            while not buf.endswith(b"\r\n\r\n"):
                buf = sock.recv(65536)

            sock.send(
                (
                    "HTTP/1.1 200 OK\r\n"
                    "Content-Type: text/plain\r\n"
                    "Content-Length: 0\r\n"
                    "\r\n"
                ).encode("utf-8")
            )

            # Wait for the socket to close.
            done_closing.wait(timeout=1)

            # Look for the empty string to show that the connection got closed.
            # Don't get stuck in a timeout.
            sock.settimeout(1)
            new_data = sock.recv(65536)
            self.assertFalse(new_data)
            sock.close()
            complete.set()

        self._start_server(socket_handler)
        pool = HTTPConnectionPool(self.host, self.port)
        self.addCleanup(pool.close)

        response = pool.request("GET", "/", retries=0, preload_content=False)
        self.assertEqual(response.status, 200)
        response.close()

        done_closing.set()  # wait until the socket in our pool gets closed
        successful = complete.wait(timeout=1)
        if not successful:
            self.fail("Timed out waiting for connection close")

    def test_release_conn_param_is_respected_after_timeout_retry(self):
        """For successful ```urlopen()```, the connection isn't released, even
        after a retry.

        This test allows a retry: one request fails, the next request succeeds.

        This is a regression test for issue #651 [1], where the connection
        would be released if the initial request failed, even if a retry
        succeeded.

        [1] <https://github.com/shazow/urllib3/issues/651>
        """

        def socket_handler(listener):
            sock = listener.accept()[0]
            consume_socket(sock)

            # Close the connection, without sending any response (not even the
            # HTTP status line). This will trigger a `Timeout` on the client,
            # inside `urlopen()`.
            sock.close()

            # Expect a new request. Because we don't want to hang this thread,
            # we actually use select.select to confirm that a new request is
            # coming in: this lets us time the thread out.
            rlist, _, _ = select.select([listener], [], [], 5)
            assert rlist
            sock = listener.accept()[0]
            consume_socket(sock)

            # Send complete chunked response.
            sock.send(
                (
                    "HTTP/1.1 200 OK\r\n"
                    "Content-Type: text/plain\r\n"
                    "Transfer-Encoding: chunked\r\n"
                    "\r\n"
                    "8\r\n"
                    "12345678\r\n"
                    "0\r\n\r\n"
                ).encode("utf-8")
            )

            sock.close()

        self._start_server(socket_handler)
        with HTTPConnectionPool(self.host, self.port, maxsize=1) as pool:
            # First request should fail, but the timeout and `retries=1` should
            # save it.
<<<<<<< HEAD
            response = pool.urlopen('GET', '/', retries=1,
                                    preload_content=False,
                                    timeout=Timeout(connect=1, read=0.01))
=======
            response = pool.urlopen(
                "GET",
                "/",
                retries=1,
                release_conn=False,
                preload_content=False,
                timeout=Timeout(connect=1, read=0.01),
            )
>>>>>>> f7a4bed0

            # The connection should still be on the response object, and none
            # should be in the pool. We opened two though.
            self.assertEqual(pool.num_connections, 2)
            self.assertEqual(pool.pool.qsize(), 0)
            self.assertIsNotNone(response.connection)

            # Consume the data. This should put the connection back.
            response.read()
            self.assertEqual(pool.pool.qsize(), 1)
            self.assertIsNone(response.connection)

    def test_early_response(self):
        """
        When the server responds to a request before we've finished sending it,
        we stop our upload immediately.
        """
        client_send_event = Event()

        def socket_handler(listener):
            sock = listener.accept()[0]

            body = b''
            while not body.endswith(b'a\r\nfirst data\r\n'):
                body += sock.recv(65536)

            body = body.split(b'\r\n\r\n', 1)[1]
            body = body.decode('utf-8')

            # send response containing the body we've received
            sock.sendall(('HTTP/1.1 400 CLIENT ERROR\r\n'
                          'Content-Type: text/plain\r\n'
                          'Content-Length: %d\r\n'
                          '\r\n'
                          '%s' % (len(body), body)).encode('utf-8'))

            sock.close()

            # Tell the client it is now allowed to send. We deliberately do
            # this after the close so that the client will encounter a closed
            # pipe error if it screws up.
            client_send_event.set()

        def body_uploader():
            yield b"first data"
            client_send_event.wait(0.5)
            yield b"second data"
            yield b"third data"

        self._start_server(socket_handler)
        pool = HTTPConnectionPool(self.host, self.port)
        self.addCleanup(pool.close)

        response = pool.request("POST", "/", body=body_uploader(), retries=0)

        # Only the first data should have been received by the server.
        self.assertEqual(response.status, 400)
        self.assertEqual(response.data, b"a\r\nfirst data\r\n")


class TestProxyManager(SocketDummyServerTestCase):
    def test_simple(self):
        def echo_socket_handler(listener):
            sock = listener.accept()[0]

            buf = b""
            while not buf.endswith(b"\r\n\r\n"):
                buf += sock.recv(65536)

            sock.send(
                (
                    "HTTP/1.1 200 OK\r\n"
                    "Content-Type: text/plain\r\n"
                    "Content-Length: %d\r\n"
                    "\r\n"
                    "%s" % (len(buf), buf.decode("utf-8"))
                ).encode("utf-8")
            )
            sock.close()

        self._start_server(echo_socket_handler)
        base_url = "http://%s:%d" % (self.host, self.port)
        proxy = proxy_from_url(base_url)
        self.addCleanup(proxy.clear)

        r = proxy.request("GET", "http://google.com/")

        self.assertEqual(r.status, 200)
        # FIXME: The order of the headers is not predictable right now. We
        # should fix that someday (maybe when we migrate to
        # OrderedDict/MultiDict).
<<<<<<< HEAD
        self.assertEqual(sorted(r.data.split(b'\r\n')),
                         sorted([
                             b'GET http://google.com/ HTTP/1.1',
                             b'host: google.com',
                             b'accept: */*',
                             b'',
                             b'',
                         ]))
=======
        self.assertEqual(
            sorted(r.data.split(b"\r\n")),
            sorted(
                [
                    b"GET http://google.com/ HTTP/1.1",
                    b"Host: google.com",
                    b"Accept-Encoding: identity",
                    b"Accept: */*",
                    b"",
                    b"",
                ]
            ),
        )
>>>>>>> f7a4bed0

    def test_headers(self):
        def echo_socket_handler(listener):
            sock = listener.accept()[0]

            buf = b""
            while not buf.endswith(b"\r\n\r\n"):
                buf += sock.recv(65536)

            sock.send(
                (
                    "HTTP/1.1 200 OK\r\n"
                    "Content-Type: text/plain\r\n"
                    "Content-Length: %d\r\n"
                    "\r\n"
                    "%s" % (len(buf), buf.decode("utf-8"))
                ).encode("utf-8")
            )
            sock.close()

        self._start_server(echo_socket_handler)
        base_url = "http://%s:%d" % (self.host, self.port)

        # Define some proxy headers.
<<<<<<< HEAD
        proxy_headers = HTTPHeaderDict({'For-The-Proxy': 'YEAH!'})
=======
        proxy_headers = HTTPHeaderDict({"For The Proxy": "YEAH!"})
>>>>>>> f7a4bed0
        proxy = proxy_from_url(base_url, proxy_headers=proxy_headers)
        self.addCleanup(proxy.clear)

        conn = proxy.connection_from_url("http://www.google.com/")

<<<<<<< HEAD
        r = conn.urlopen('GET', 'http://www.google.com/')
=======
        r = conn.urlopen("GET", "http://www.google.com/", assert_same_host=False)
>>>>>>> f7a4bed0

        self.assertEqual(r.status, 200)
        # FIXME: The order of the headers is not predictable right now. We
        # should fix that someday (maybe when we migrate to
        # OrderedDict/MultiDict).
<<<<<<< HEAD
        self.assertIn(b'for-the-proxy: YEAH!\r\n', r.data)
=======
        self.assertIn(b"For The Proxy: YEAH!\r\n", r.data)
>>>>>>> f7a4bed0

    def test_retries(self):
        close_event = Event()

        def echo_socket_handler(listener):
            sock = listener.accept()[0]
            # First request, which should fail
            sock.close()

            # Second request
            sock = listener.accept()[0]

            buf = b""
            while not buf.endswith(b"\r\n\r\n"):
                buf += sock.recv(65536)

            sock.send(
                (
                    "HTTP/1.1 200 OK\r\n"
                    "Content-Type: text/plain\r\n"
                    "Content-Length: %d\r\n"
                    "\r\n"
                    "%s" % (len(buf), buf.decode("utf-8"))
                ).encode("utf-8")
            )
            sock.close()
            close_event.set()

        self._start_server(echo_socket_handler)
        base_url = "http://%s:%d" % (self.host, self.port)

        proxy = proxy_from_url(base_url)
        self.addCleanup(proxy.clear)
        conn = proxy.connection_from_url("http://www.google.com")

<<<<<<< HEAD
        r = conn.urlopen('GET', 'http://www.google.com',
                         retries=1)
        self.assertEqual(r.status, 200)

        close_event.wait(timeout=1)
        self.assertRaises(ProxyError, conn.urlopen, 'GET',
                          'http://www.google.com',
                          retries=False)
=======
        r = conn.urlopen(
            "GET", "http://www.google.com", assert_same_host=False, retries=1
        )
        self.assertEqual(r.status, 200)

        close_event.wait(timeout=1)
        self.assertRaises(
            ProxyError,
            conn.urlopen,
            "GET",
            "http://www.google.com",
            assert_same_host=False,
            retries=False,
        )
>>>>>>> f7a4bed0

    def test_connect_reconn(self):
        def proxy_ssl_one(listener):
            sock = listener.accept()[0]

            buf = b""
            while not buf.endswith(b"\r\n\r\n"):
                buf += sock.recv(65536)
            s = buf.decode("utf-8")
            if not s.startswith("CONNECT "):
                sock.send(
                    (
                        "HTTP/1.1 405 Method not allowed\r\n" "Allow: CONNECT\r\n\r\n"
                    ).encode("utf-8")
                )
                sock.close()
                return

            if not s.startswith("CONNECT %s:443" % (self.host,)):
                sock.send(("HTTP/1.1 403 Forbidden\r\n\r\n").encode("utf-8"))
                sock.close()
                return

            sock.send(("HTTP/1.1 200 Connection Established\r\n\r\n").encode("utf-8"))
            ssl_sock = ssl.wrap_socket(
                sock,
                server_side=True,
                keyfile=DEFAULT_CERTS["keyfile"],
                certfile=DEFAULT_CERTS["certfile"],
                ca_certs=DEFAULT_CA,
            )

            buf = b""
            while not buf.endswith(b"\r\n\r\n"):
                buf += ssl_sock.recv(65536)

            ssl_sock.send(
                (
                    "HTTP/1.1 200 OK\r\n"
                    "Content-Type: text/plain\r\n"
                    "Content-Length: 2\r\n"
                    "Connection: close\r\n"
                    "\r\n"
                    "Hi"
                ).encode("utf-8")
            )
            ssl_sock.close()

        def echo_socket_handler(listener):
            proxy_ssl_one(listener)
            proxy_ssl_one(listener)

        self._start_server(echo_socket_handler)
        base_url = "http://%s:%d" % (self.host, self.port)

        proxy = proxy_from_url(base_url, ca_certs=DEFAULT_CA)
        self.addCleanup(proxy.clear)

        url = "https://{0}".format(self.host)
        conn = proxy.connection_from_url(url)
        r = conn.urlopen("GET", url, retries=0)
        self.assertEqual(r.status, 200)
        r = conn.urlopen("GET", url, retries=0)
        self.assertEqual(r.status, 200)

    def test_connect_failing(self):
        def handler(listener):
            sock = listener.accept()[0]

            buf = b''
            while not buf.endswith(b'\r\n\r\n'):
                buf += sock.recv(65536)
            sock.sendall(
                b'HTTP/1.1 401 Unauthorized\r\n'
                b'Connection: close\r\n'
                b'Server: testsocket\r\n'
                b'X-Custom-Header: yougotit\r\n'
                b'\r\n'
            )
            sock.close()

        self._start_server(handler)
        base_url = 'http://%s:%d' % (self.host, self.port)

        proxy = proxy_from_url(base_url)
        self.addCleanup(proxy.clear)

        url = 'https://{0}'.format(self.host)
        conn = proxy.connection_from_url(url)

        with pytest.raises(FailedTunnelError) as cm:
            conn.urlopen('GET', url, retries=0)

        exception = cm.value
        assert exception.response.status_code == 401
        assert exception.response.headers['x-custom-header'] == 'yougotit'

    def test_connect_ipv6_addr(self):
        ipv6_addr = "2001:4998:c:a06::2:4008"

        def echo_socket_handler(listener):
            sock = listener.accept()[0]

            buf = b""
            while not buf.endswith(b"\r\n\r\n"):
                buf += sock.recv(65536)
            s = buf.decode("utf-8")

            if s.startswith("CONNECT [%s]:443" % (ipv6_addr,)):
                sock.send(b"HTTP/1.1 200 Connection Established\r\n\r\n")
                ssl_sock = ssl.wrap_socket(
                    sock,
                    server_side=True,
                    keyfile=DEFAULT_CERTS["keyfile"],
                    certfile=DEFAULT_CERTS["certfile"],
                )
                buf = b""
                while not buf.endswith(b"\r\n\r\n"):
                    buf += ssl_sock.recv(65536)

                ssl_sock.send(
                    b"HTTP/1.1 200 OK\r\n"
                    b"Content-Type: text/plain\r\n"
                    b"Content-Length: 2\r\n"
                    b"Connection: close\r\n"
                    b"\r\n"
                    b"Hi"
                )
                ssl_sock.close()
            else:
                sock.close()

        self._start_server(echo_socket_handler)
        base_url = "http://%s:%d" % (self.host, self.port)

        proxy = proxy_from_url(base_url, cert_reqs="NONE")
        self.addCleanup(proxy.clear)

        url = "https://[{0}]".format(ipv6_addr)
        conn = proxy.connection_from_url(url)
        try:
            r = conn.urlopen("GET", url, retries=0)
            self.assertEqual(r.status, 200)
        except MaxRetryError:
            self.fail("Invalid IPv6 format in HTTP CONNECT request")


class TestSSL(SocketDummyServerTestCase):
    def test_ssl_failure_midway_through_conn(self):
        def socket_handler(listener):
            sock = listener.accept()[0]
            sock2 = sock.dup()
            ssl_sock = ssl.wrap_socket(
                sock,
                server_side=True,
                keyfile=DEFAULT_CERTS["keyfile"],
                certfile=DEFAULT_CERTS["certfile"],
                ca_certs=DEFAULT_CA,
            )

            buf = b""
            while not buf.endswith(b"\r\n\r\n"):
                buf += ssl_sock.recv(65536)

            # Deliberately send from the non-SSL socket.
            sock2.send(
                (
                    "HTTP/1.1 200 OK\r\n"
                    "Content-Type: text/plain\r\n"
                    "Content-Length: 2\r\n"
                    "\r\n"
                    "Hi"
                ).encode("utf-8")
            )
            sock2.close()
            ssl_sock.close()

        self._start_server(socket_handler)
        pool = HTTPSConnectionPool(self.host, self.port)
        self.addCleanup(pool.close)

        with self.assertRaises(MaxRetryError) as cm:
            pool.request("GET", "/", retries=0)
        self.assertIsInstance(cm.exception.reason, SSLError)

    def test_ssl_read_timeout(self):
        timed_out = Event()

        def socket_handler(listener):
            sock = listener.accept()[0]
            ssl_sock = ssl.wrap_socket(
                sock,
                server_side=True,
                keyfile=DEFAULT_CERTS["keyfile"],
                certfile=DEFAULT_CERTS["certfile"],
            )

            buf = b""
            while not buf.endswith(b"\r\n\r\n"):
                buf += ssl_sock.recv(65536)

            # Send incomplete message (note Content-Length)
            ssl_sock.send(
                (
                    "HTTP/1.1 200 OK\r\n"
                    "Content-Type: text/plain\r\n"
                    "Content-Length: 10\r\n"
                    "\r\n"
                    "Hi-"
                ).encode("utf-8")
            )
            timed_out.wait()

            sock.close()
            ssl_sock.close()

        self._start_server(socket_handler)
        pool = HTTPSConnectionPool(self.host, self.port, ca_certs=DEFAULT_CA)
        self.addCleanup(pool.close)

        response = pool.urlopen(
            "GET",
            "/",
            retries=0,
            preload_content=False,
            timeout=Timeout(connect=1, read=0.01),
        )
        try:
            self.assertRaises(ReadTimeoutError, response.read)
        finally:
            timed_out.set()

    def test_ssl_failed_fingerprint_verification(self):
        def socket_handler(listener):
            for i in range(2):
                sock = listener.accept()[0]
                ssl_sock = ssl.wrap_socket(
                    sock,
                    server_side=True,
                    keyfile=DEFAULT_CERTS["keyfile"],
                    certfile=DEFAULT_CERTS["certfile"],
                    ca_certs=DEFAULT_CA,
                )

                ssl_sock.send(
                    b"HTTP/1.1 200 OK\r\n"
                    b"Content-Type: text/plain\r\n"
                    b"Content-Length: 5\r\n\r\n"
                    b"Hello"
                )

                ssl_sock.close()
                sock.close()

        self._start_server(socket_handler)
        # GitHub's fingerprint. Valid, but not matching.
        fingerprint = "A0:C4:A7:46:00:ED:A7:2D:C0:BE:CB" ":9A:8C:B6:07:CA:58:EE:74:5E"

        def request():
            pool = HTTPSConnectionPool(
                self.host, self.port, assert_fingerprint=fingerprint
            )
            try:
                response = pool.urlopen(
                    "GET",
                    "/",
                    preload_content=False,
                    timeout=Timeout(connect=1, read=0.01),
                    retries=0,
                )
                response.read()
            finally:
                pool.close()

        with self.assertRaises(MaxRetryError) as cm:
            request()
        self.assertIsInstance(cm.exception.reason, SSLError)
        # Should not hang, see https://github.com/shazow/urllib3/issues/529
        self.assertRaises(MaxRetryError, request)

    @pytest.mark.timeout(0.5)
    def test_retry_ssl_error(self):
        def socket_handler(listener):
            # first request, trigger an SSLError
            sock = listener.accept()[0]
            sock2 = sock.dup()
            ssl_sock = ssl.wrap_socket(
                sock,
                server_side=True,
                keyfile=DEFAULT_CERTS["keyfile"],
                certfile=DEFAULT_CERTS["certfile"],
            )
            buf = b""
            while not buf.endswith(b"\r\n\r\n"):
                buf += ssl_sock.recv(65536)

            # Deliberately send from the non-SSL socket to trigger an SSLError
            sock2.send(
                (
                    "HTTP/1.1 200 OK\r\n"
                    "Content-Type: text/plain\r\n"
                    "Content-Length: 4\r\n"
                    "\r\n"
                    "Fail"
                ).encode("utf-8")
            )
            sock2.close()
            ssl_sock.close()

            # retried request
            sock = listener.accept()[0]
            ssl_sock = ssl.wrap_socket(
                sock,
                server_side=True,
                keyfile=DEFAULT_CERTS["keyfile"],
                certfile=DEFAULT_CERTS["certfile"],
            )
            buf = b""
            while not buf.endswith(b"\r\n\r\n"):
                buf += ssl_sock.recv(65536)
            ssl_sock.send(
                b"HTTP/1.1 200 OK\r\n"
                b"Content-Type: text/plain\r\n"
                b"Content-Length: 7\r\n\r\n"
                b"Success"
            )
            ssl_sock.close()

        self._start_server(socket_handler)

        pool = HTTPSConnectionPool(self.host, self.port, ca_certs=DEFAULT_CA)
        self.addCleanup(pool.close)
        response = pool.urlopen("GET", "/", retries=1)
        self.assertEqual(response.data, b"Success")

    def test_ssl_load_default_certs_when_empty(self):
        def socket_handler(listener):
            sock = listener.accept()[0]
            ssl_sock = ssl.wrap_socket(
                sock,
                server_side=True,
                keyfile=DEFAULT_CERTS["keyfile"],
                certfile=DEFAULT_CERTS["certfile"],
                ca_certs=DEFAULT_CA,
            )

            buf = b""
            while not buf.endswith(b"\r\n\r\n"):
                buf += ssl_sock.recv(65536)

            ssl_sock.send(
                b"HTTP/1.1 200 OK\r\n"
                b"Content-Type: text/plain\r\n"
                b"Content-Length: 5\r\n\r\n"
                b"Hello"
            )

            ssl_sock.close()
            sock.close()

        context = mock.create_autospec(ssl_.SSLContext)
        context.load_default_certs = mock.Mock()
        context.options = 0

        with mock.patch("urllib3.util.ssl_.SSLContext", lambda *_, **__: context):

            self._start_server(socket_handler)
            pool = HTTPSConnectionPool(self.host, self.port)
            self.addCleanup(pool.close)

            with self.assertRaises(MaxRetryError):
                pool.request("GET", "/", timeout=0.01)

            context.load_default_certs.assert_called_with()

    def test_ssl_dont_load_default_certs_when_given(self):
        if platform.python_implementation() == 'PyPy' and sys.version_info[0] == 2:
            # https://github.com/testing-cabal/mock/issues/438
            pytest.xfail("fails with PyPy for Python 2 dues to funcsigs bug")

        def socket_handler(listener):
            sock = listener.accept()[0]
            ssl_sock = ssl.wrap_socket(
                sock,
                server_side=True,
                keyfile=DEFAULT_CERTS["keyfile"],
                certfile=DEFAULT_CERTS["certfile"],
                ca_certs=DEFAULT_CA,
            )

            buf = b""
            while not buf.endswith(b"\r\n\r\n"):
                buf += ssl_sock.recv(65536)

            ssl_sock.send(
                b"HTTP/1.1 200 OK\r\n"
                b"Content-Type: text/plain\r\n"
                b"Content-Length: 5\r\n\r\n"
                b"Hello"
            )

            ssl_sock.close()
            sock.close()

        context = mock.create_autospec(ssl_.SSLContext)
        context.load_default_certs = mock.Mock()
        context.options = 0

        with mock.patch("urllib3.util.ssl_.SSLContext", lambda *_, **__: context):
            for kwargs in [
                {"ca_certs": "/a"},
                {"ca_cert_dir": "/a"},
                {"ca_certs": "a", "ca_cert_dir": "a"},
                {"ssl_context": context},
            ]:

                self._start_server(socket_handler)

                pool = HTTPSConnectionPool(self.host, self.port, **kwargs)
                self.addCleanup(pool.close)

                with self.assertRaises(MaxRetryError):
                    pool.request("GET", "/", timeout=0.01)

                context.load_default_certs.assert_not_called()


class TestErrorWrapping(SocketDummyServerTestCase):
    def test_bad_statusline(self):
        self.start_response_handler(
            b"HTTP/1.1 Omg What Is This?\r\n" b"Content-Length: 0\r\n" b"\r\n"
        )
        pool = HTTPConnectionPool(self.host, self.port, retries=False)
        self.addCleanup(pool.close)
        self.assertRaises(ProtocolError, pool.request, "GET", "/")

    def test_unknown_protocol(self):
        self.start_response_handler(
            b"HTTP/1000 200 OK\r\n" b"Content-Length: 0\r\n" b"\r\n"
        )
        pool = HTTPConnectionPool(self.host, self.port, retries=False)
        self.addCleanup(pool.close)
        self.assertRaises(ProtocolError, pool.request, "GET", "/")


class TestHeaders(SocketDummyServerTestCase):
    def test_headers_always_lowercase(self):
        self.start_response_handler(
            b"HTTP/1.1 200 OK\r\n"
            b"Content-Length: 0\r\n"
            b"Content-type: text/plain\r\n"
            b"\r\n"
        )
        pool = HTTPConnectionPool(self.host, self.port, retries=False)
        self.addCleanup(pool.close)
<<<<<<< HEAD
        HEADERS = {'content-length': '0', 'content-type': 'text/plain'}
        r = pool.request('GET', '/')
        self.assertEqual(HEADERS, dict(r.headers.items()))  # to preserve case sensitivity

    def test_headers_are_sent_with_lower_case(self):
        headers = {'Foo': 'bar', 'bAz': 'quux'}
=======
        HEADERS = {"Content-Length": "0", "Content-type": "text/plain"}
        r = pool.request("GET", "/")
        self.assertEqual(
            HEADERS, dict(r.headers.items())
        )  # to preserve case sensitivity

    def test_headers_are_sent_with_the_original_case(self):
        headers = {"foo": "bar", "bAz": "quux"}
>>>>>>> f7a4bed0
        parsed_headers = {}

        def socket_handler(listener):
            sock = listener.accept()[0]

            buf = b""
            while not buf.endswith(b"\r\n\r\n"):
                buf += sock.recv(65536)

            headers_list = [header for header in buf.split(b"\r\n")[1:] if header]

            for header in headers_list:
                (key, value) = header.split(b": ")
                parsed_headers[key.decode("ascii")] = value.decode("ascii")

            sock.send(
                ("HTTP/1.1 204 No Content\r\n" "Content-Length: 0\r\n" "\r\n").encode(
                    "utf-8"
                )
            )

            sock.close()

        self._start_server(socket_handler)
<<<<<<< HEAD
        expected_headers = {'host': '{0}:{1}'.format(self.host, self.port)}
        for key, value in headers.items():
            expected_headers[key.lower()] = value
=======
        expected_headers = {
            "Accept-Encoding": "identity",
            "Host": "{0}:{1}".format(self.host, self.port),
        }
        expected_headers.update(headers)
>>>>>>> f7a4bed0

        pool = HTTPConnectionPool(self.host, self.port, retries=False)
        self.addCleanup(pool.close)
        pool.request("GET", "/", headers=HTTPHeaderDict(headers))
        self.assertEqual(expected_headers, parsed_headers)

    def test_request_headers_are_sent_in_the_original_order(self):
        # NOTE: Probability this test gives a false negative is 1/(K!)
        K = 16
        # NOTE: Provide headers in non-sorted order (i.e. reversed)
        #       so that if the internal implementation tries to sort them,
        #       a change will be detected.
<<<<<<< HEAD
        expected_request_headers = [(u'x-header-%d' % i, str(i)) for i in reversed(range(K))]
=======
        expected_request_headers = [
            (u"X-Header-%d" % i, str(i)) for i in reversed(range(K))
        ]
>>>>>>> f7a4bed0

        actual_request_headers = []

        def socket_handler(listener):
            sock = listener.accept()[0]

            buf = b""
            while not buf.endswith(b"\r\n\r\n"):
                buf += sock.recv(65536)

            headers_list = [header for header in buf.split(b"\r\n")[1:] if header]

            for header in headers_list:
<<<<<<< HEAD
                (key, value) = header.split(b': ')
                if not key.decode('ascii').startswith(u'x-header-'):
=======
                (key, value) = header.split(b": ")
                if not key.decode("ascii").startswith(u"X-Header-"):
>>>>>>> f7a4bed0
                    continue
                actual_request_headers.append(
                    (key.decode("ascii"), value.decode("ascii"))
                )

            sock.send(
                (
                    u"HTTP/1.1 204 No Content\r\n" u"Content-Length: 0\r\n" u"\r\n"
                ).encode("ascii")
            )

            sock.close()

        self._start_server(socket_handler)

        pool = HTTPConnectionPool(self.host, self.port, retries=False)
        self.addCleanup(pool.close)
        pool.request("GET", "/", headers=OrderedDict(expected_request_headers))
        self.assertEqual(expected_request_headers, actual_request_headers)

    @fails_on_travis_gce
    def test_request_host_header_ignores_fqdn_dot(self):

        received_headers = []

        def socket_handler(listener):
            sock = listener.accept()[0]

            buf = b""
            while not buf.endswith(b"\r\n\r\n"):
                buf += sock.recv(65536)

            for header in buf.split(b"\r\n")[1:]:
                if header:
                    received_headers.append(header)

            sock.send(
                (
                    u"HTTP/1.1 204 No Content\r\n" u"Content-Length: 0\r\n" u"\r\n"
                ).encode("ascii")
            )

            sock.close()

        self._start_server(socket_handler)

        pool = HTTPConnectionPool(self.host + ".", self.port, retries=False)
        self.addCleanup(pool.close)
        pool.request("GET", "/")
        self.assert_header_received(
            received_headers, "Host", "%s:%s" % (self.host, self.port)
        )

    def test_response_headers_are_returned_in_the_original_order(self):
        # NOTE: Probability this test gives a false negative is 1/(K!)
        K = 16
        # NOTE: Provide headers in non-sorted order (i.e. reversed)
        #       so that if the internal implementation tries to sort them,
        #       a change will be detected.
<<<<<<< HEAD
        expected_response_headers = [('x-header-%d' % i, str(i)) for i in reversed(range(K))]
=======
        expected_response_headers = [
            ("X-Header-%d" % i, str(i)) for i in reversed(range(K))
        ]
>>>>>>> f7a4bed0

        def socket_handler(listener):
            sock = listener.accept()[0]

            buf = b""
            while not buf.endswith(b"\r\n\r\n"):
                buf += sock.recv(65536)

<<<<<<< HEAD
            sock.send(b'HTTP/1.1 200 OK\r\n' +
                      b'\r\n'.join([
                          (k.encode('utf8') + b': ' + v.encode('utf8'))
                          for (k, v) in expected_response_headers
                      ]) +
                      b'\r\n\r\n')
=======
            sock.send(
                b"HTTP/1.1 200 OK\r\n"
                + b"\r\n".join(
                    [
                        (k.encode("utf8") + b": " + v.encode("utf8"))
                        for (k, v) in expected_response_headers
                    ]
                )
                + b"\r\n"
            )
>>>>>>> f7a4bed0
            sock.close()

        self._start_server(socket_handler)
        pool = HTTPConnectionPool(self.host, self.port)
        self.addCleanup(pool.close)
        r = pool.request("GET", "/", retries=0)
        actual_response_headers = [
<<<<<<< HEAD
            (k, v) for (k, v) in r.headers.items()
            if k.startswith('x-header-')
=======
            (k, v) for (k, v) in r.headers.items() if k.startswith("X-Header-")
>>>>>>> f7a4bed0
        ]
        self.assertEqual(expected_response_headers, actual_response_headers)

    def test_integer_values_are_sent_as_decimal_strings(self):
        headers = {'Foo': 88}
        parsed_headers = {}

        def socket_handler(listener):
            sock = listener.accept()[0]

            buf = b''
            while not buf.endswith(b'\r\n\r\n'):
                buf += sock.recv(65536)

            headers_list = [header for header in buf.split(b'\r\n')[1:] if header]

            for header in headers_list:
                (key, value) = header.split(b': ')
                parsed_headers[key.decode('ascii')] = value.decode('ascii')

            sock.send((
                'HTTP/1.1 204 No Content\r\n'
                'Content-Length: 0\r\n'
                '\r\n').encode('utf-8'))

            sock.close()

        self._start_server(socket_handler)
        expected_headers = {'host': '{0}:{1}'.format(self.host, self.port),
                            'foo': '88'}

        pool = HTTPConnectionPool(self.host, self.port, retries=False)
        pool.request('GET', '/', headers=HTTPHeaderDict(headers))
        self.assertEqual(expected_headers, parsed_headers)


<<<<<<< HEAD
class TestBrokenHeaders(SocketDummyServerTestCase):

    def _test_broken_header_parsing(self, headers):
        self.start_response_handler((
           b'HTTP/1.1 200 OK\r\n'
           b'Content-Length: 0\r\n'
           b'Content-type: text/plain\r\n'
           ) + b'\r\n'.join(headers) + b'\r\n'
=======
@pytest.mark.skipif(
    issubclass(httplib.HTTPMessage, MimeToolMessage),
    reason="Header parsing errors not available",
)
class TestBrokenHeaders(SocketDummyServerTestCase):
    def _test_broken_header_parsing(self, headers, unparsed_data_check=None):
        self.start_response_handler(
            (
                b"HTTP/1.1 200 OK\r\n"
                b"Content-Length: 0\r\n"
                b"Content-type: text/plain\r\n"
            )
            + b"\r\n".join(headers)
            + b"\r\n\r\n"
>>>>>>> f7a4bed0
        )

        pool = HTTPConnectionPool(self.host, self.port, retries=False)
        self.addCleanup(pool.close)
<<<<<<< HEAD
        self.assertRaises(ProtocolError, pool.request, 'GET', '/')
=======

        with LogRecorder() as logs:
            pool.request("GET", "/")

        for record in logs:
            if (
                "Failed to parse headers" in record.msg
                and pool._absolute_url("/") == record.args[0]
            ):
                if (
                    unparsed_data_check is None
                    or unparsed_data_check in record.getMessage()
                ):
                    return
        self.fail("Missing log about unparsed headers")
>>>>>>> f7a4bed0

    def test_header_without_name(self):
        self._test_broken_header_parsing([b": Value", b"Another: Header"])

    def test_header_without_name_or_value(self):
        self._test_broken_header_parsing([b":", b"Another: Header"])

    def test_header_without_colon_or_value(self):
<<<<<<< HEAD
        self._test_broken_header_parsing([
            b'Broken Header',
            b'Another: Header',
        ])
=======
        self._test_broken_header_parsing(
            [b"Broken Header", b"Another: Header"], "Broken Header"
        )
>>>>>>> f7a4bed0


class TestHeaderParsingContentType(SocketDummyServerTestCase):
    def _test_okay_header_parsing(self, header):
        self.start_response_handler(
            (b"HTTP/1.1 200 OK\r\n" b"Content-Length: 0\r\n") + header + b"\r\n\r\n"
        )

        pool = HTTPConnectionPool(self.host, self.port, retries=False)
        self.addCleanup(pool.close)
<<<<<<< HEAD
        pool.request('GET', '/')  # does not raise
=======

        with LogRecorder() as logs:
            pool.request("GET", "/")

        for record in logs:
            assert "Failed to parse headers" not in record.msg
>>>>>>> f7a4bed0

    def test_header_text_plain(self):
        self._test_okay_header_parsing(b"Content-type: text/plain")

    def test_header_message_rfc822(self):
        self._test_okay_header_parsing(b"Content-type: message/rfc822")


class TestHEAD(SocketDummyServerTestCase):
    def test_chunked_head_response_does_not_hang(self):
        self.start_response_handler(
            b"HTTP/1.1 200 OK\r\n"
            b"Transfer-Encoding: chunked\r\n"
            b"Content-type: text/plain\r\n"
            b"\r\n"
        )
        pool = HTTPConnectionPool(self.host, self.port, retries=False)
        self.addCleanup(pool.close)
        r = pool.request("HEAD", "/", timeout=1, preload_content=False)

        # stream will use the read_chunked method here.
        self.assertEqual([], list(r.stream()))

    def test_empty_head_response_does_not_hang(self):
        self.start_response_handler(
            b"HTTP/1.1 200 OK\r\n"
            b"Content-Length: 256\r\n"
            b"Content-type: text/plain\r\n"
            b"\r\n"
        )
        pool = HTTPConnectionPool(self.host, self.port, retries=False)
        self.addCleanup(pool.close)
        r = pool.request("HEAD", "/", timeout=1, preload_content=False)

        # stream will use the read method here.
        self.assertEqual([], list(r.stream()))


class TestStream(SocketDummyServerTestCase):
    def test_stream_none_unchunked_response_does_not_hang(self):
        done_event = Event()

        def socket_handler(listener):
            sock = listener.accept()[0]

            buf = b""
            while not buf.endswith(b"\r\n\r\n"):
                buf += sock.recv(65536)

            sock.send(
                b"HTTP/1.1 200 OK\r\n"
                b"Content-Length: 12\r\n"
                b"Content-type: text/plain\r\n"
                b"\r\n"
                b"hello, world"
            )
            done_event.wait(5)
            sock.close()

        self._start_server(socket_handler)
        pool = HTTPConnectionPool(self.host, self.port, retries=False)
        self.addCleanup(pool.close)
        r = pool.request("GET", "/", timeout=1, preload_content=False)

        # Stream should read to the end.
        self.assertEqual([b"hello, world"], list(r.stream(None)))

        done_event.set()


class TestBadContentLength(SocketDummyServerTestCase):
    def test_enforce_content_length_get(self):
        done_event = Event()

        def socket_handler(listener):
            sock = listener.accept()[0]

            buf = b""
            while not buf.endswith(b"\r\n\r\n"):
                buf += sock.recv(65536)

            sock.send(
                b"HTTP/1.1 200 OK\r\n"
                b"Content-Length: 22\r\n"
                b"Content-type: text/plain\r\n"
                b"\r\n"
                b"hello, world"
            )
            done_event.wait(1)
            sock.close()

        self._start_server(socket_handler)
        conn = HTTPConnectionPool(self.host, self.port, maxsize=1)
        self.addCleanup(conn.close)

        # Test stream read when content length less than headers claim
<<<<<<< HEAD
        get_response = conn.request('GET', url='/', preload_content=False)
=======
        get_response = conn.request(
            "GET", url="/", preload_content=False, enforce_content_length=True
        )
>>>>>>> f7a4bed0
        data = get_response.stream(100)

        # The first read will work fine.
        next(data)

        # The second one will see the EOF condition and barf.
        try:
            next(data)
            self.assertFail()
        except ProtocolError as e:
<<<<<<< HEAD
            self.assertIn('received 12 bytes, expected 22', str(e))
=======
            self.assertIn("12 bytes read, 10 more expected", str(e))
>>>>>>> f7a4bed0

        done_event.set()

    def test_enforce_content_length_no_body(self):
        done_event = Event()

        def socket_handler(listener):
            sock = listener.accept()[0]

            buf = b""
            while not buf.endswith(b"\r\n\r\n"):
                buf += sock.recv(65536)

            sock.send(
                b"HTTP/1.1 200 OK\r\n"
                b"Content-Length: 22\r\n"
                b"Content-type: text/plain\r\n"
                b"\r\n"
            )
            done_event.wait(1)
            sock.close()

        self._start_server(socket_handler)
        conn = HTTPConnectionPool(self.host, self.port, maxsize=1)
        self.addCleanup(conn.close)

        # Test stream on 0 length body
<<<<<<< HEAD
        head_response = conn.request('HEAD', url='/', preload_content=False)
=======
        head_response = conn.request(
            "HEAD", url="/", preload_content=False, enforce_content_length=True
        )
>>>>>>> f7a4bed0
        data = [chunk for chunk in head_response.stream(1)]
        self.assertEqual(len(data), 0)

        done_event.set()


class TestAutomaticHeaderInsertion(SocketDummyServerTestCase):
    """
    Tests for automatically inserting headers, including for chunked transfer
    encoding.
    """
    def test_automatic_chunking_fileobj(self):
        """
        A file-like object should automatically be chunked if the user provides
        neither content-length nor transfer encoding.
        """
        done_event = Event()
        data = []

        def socket_handler(listener):
            sock = listener.accept()[0]

            buf = b''
            while not buf.endswith(b'0\r\n\r\n'):
                buf += sock.recv(65536)
            data.append(buf)

            sock.send(
                b'HTTP/1.1 200 OK\r\n'
                b'Content-Length: 0\r\n'
                b'\r\n'
            )
            done_event.wait(1)
            sock.close()

        self._start_server(socket_handler)
        conn = HTTPConnectionPool(self.host, self.port)

        myfileobj = io.BytesIO(b'helloworld')
        response = conn.request('POST', url='/', body=myfileobj)
        self.assertEqual(response.status, 200)

        # Confirm we auto chunked the body.
        self.assertIn(b'transfer-encoding: chunked\r\n', data[0])
        self.assertTrue(
            data[0].endswith(b'a\r\nhelloworld\r\n0\r\n\r\n')
        )


class TestRetryPoolSizeDrainFail(SocketDummyServerTestCase):
    def test_pool_size_retry_drain_fail(self):
        def socket_handler(listener):
            for _ in range(2):
                sock = listener.accept()[0]
                while not sock.recv(65536).endswith(b"\r\n\r\n"):
                    pass

                # send a response with an invalid content length -- this causes
                # a ProtocolError to raise when trying to drain the connection
                sock.send(
                    b"HTTP/1.1 404 NOT FOUND\r\n"
                    b"Content-Length: 1000\r\n"
                    b"Content-Type: text/plain\r\n"
                    b"\r\n"
                )
                sock.close()

        self._start_server(socket_handler)
        retries = Retry(total=1, raise_on_status=False, status_forcelist=[404])
        pool = HTTPConnectionPool(
            self.host, self.port, maxsize=10, retries=retries, block=True
        )
        self.addCleanup(pool.close)

        pool.urlopen("GET", "/not_found", preload_content=False)
        assert pool.num_connections == 1<|MERGE_RESOLUTION|>--- conflicted
+++ resolved
@@ -4,21 +4,13 @@
 from urllib3 import HTTPConnectionPool, HTTPSConnectionPool
 from urllib3.poolmanager import proxy_from_url
 from urllib3.exceptions import (
-<<<<<<< HEAD
-        MaxRetryError,
-        ProxyError,
-        ReadTimeoutError,
-        SSLError,
-        ProtocolError,
-        BadVersionError,
-        FailedTunnelError,
-=======
     MaxRetryError,
     ProxyError,
     ReadTimeoutError,
     SSLError,
     ProtocolError,
->>>>>>> f7a4bed0
+    BadVersionError,
+    FailedTunnelError,
 )
 from urllib3.util.ssl_ import HAS_SNI
 from urllib3.util import ssl_
@@ -611,27 +603,17 @@
             while not buf.endswith(b"\r\n\r\n"):
                 buf += sock.recv(65536)
 
-<<<<<<< HEAD
             # send bad response
             body = "bad http response"
-            sock.send(('HTTP0.5 200 OK\r\n'
-                       'Content-Type: text/plain\r\n'
-                       'Content-Length: %d\r\n'
-                       '\r\n'
-                       '%s' % (len(body), body)).encode('utf-8'))
-=======
-            # send unknown http protocol
-            body = "bad http 0.5 response"
-            sock.send(
-                (
-                    "HTTP/0.5 200 OK\r\n"
+            sock.send(
+                (
+                    "HTTP0.5 200 OK\r\n"
                     "Content-Type: text/plain\r\n"
                     "Content-Length: %d\r\n"
                     "\r\n"
                     "%s" % (len(body), body)
                 ).encode("utf-8")
             )
->>>>>>> f7a4bed0
             sock.close()
 
             # Second request.
@@ -668,17 +650,21 @@
             sock = listener.accept()[0]
             # First request.
             # Pause before responding so the first request times out.
-            buf = b''
-            while not buf.endswith(b'\r\n\r\n'):
+            buf = b""
+            while not buf.endswith(b"\r\n\r\n"):
                 buf += sock.recv(65536)
 
             # send bad response
             body = "bad http response"
-            sock.send(('HTTP/1.2 200 OK\r\n'
-                       'Content-Type: text/plain\r\n'
-                       'Content-Length: %d\r\n'
-                       '\r\n'
-                       '%s' % (len(body), body)).encode('utf-8'))
+            sock.send(
+                (
+                    "HTTP/1.2 200 OK\r\n"
+                    "Content-Type: text/plain\r\n"
+                    "Content-Length: %d\r\n"
+                    "\r\n"
+                    "%s" % (len(body), body)
+                ).encode("utf-8")
+            )
             sock.close()
 
         self._start_server(socket_handler)
@@ -686,7 +672,7 @@
         self.addCleanup(pool.close)
 
         with self.assertRaises(MaxRetryError) as cm:
-            pool.request('GET', '/', retries=0)
+            pool.request("GET", "/", retries=0)
 
         self.assertIsInstance(cm.exception.reason, BadVersionError)
 
@@ -930,20 +916,13 @@
         with HTTPConnectionPool(self.host, self.port, maxsize=1) as pool:
             # First request should fail, but the timeout and `retries=1` should
             # save it.
-<<<<<<< HEAD
-            response = pool.urlopen('GET', '/', retries=1,
-                                    preload_content=False,
-                                    timeout=Timeout(connect=1, read=0.01))
-=======
             response = pool.urlopen(
                 "GET",
                 "/",
                 retries=1,
-                release_conn=False,
                 preload_content=False,
                 timeout=Timeout(connect=1, read=0.01),
             )
->>>>>>> f7a4bed0
 
             # The connection should still be on the response object, and none
             # should be in the pool. We opened two though.
@@ -966,19 +945,23 @@
         def socket_handler(listener):
             sock = listener.accept()[0]
 
-            body = b''
-            while not body.endswith(b'a\r\nfirst data\r\n'):
+            body = b""
+            while not body.endswith(b"a\r\nfirst data\r\n"):
                 body += sock.recv(65536)
 
-            body = body.split(b'\r\n\r\n', 1)[1]
-            body = body.decode('utf-8')
+            body = body.split(b"\r\n\r\n", 1)[1]
+            body = body.decode("utf-8")
 
             # send response containing the body we've received
-            sock.sendall(('HTTP/1.1 400 CLIENT ERROR\r\n'
-                          'Content-Type: text/plain\r\n'
-                          'Content-Length: %d\r\n'
-                          '\r\n'
-                          '%s' % (len(body), body)).encode('utf-8'))
+            sock.sendall(
+                (
+                    "HTTP/1.1 400 CLIENT ERROR\r\n"
+                    "Content-Type: text/plain\r\n"
+                    "Content-Length: %d\r\n"
+                    "\r\n"
+                    "%s" % (len(body), body)
+                ).encode("utf-8")
+            )
 
             sock.close()
 
@@ -1035,30 +1018,18 @@
         # FIXME: The order of the headers is not predictable right now. We
         # should fix that someday (maybe when we migrate to
         # OrderedDict/MultiDict).
-<<<<<<< HEAD
-        self.assertEqual(sorted(r.data.split(b'\r\n')),
-                         sorted([
-                             b'GET http://google.com/ HTTP/1.1',
-                             b'host: google.com',
-                             b'accept: */*',
-                             b'',
-                             b'',
-                         ]))
-=======
         self.assertEqual(
             sorted(r.data.split(b"\r\n")),
             sorted(
                 [
                     b"GET http://google.com/ HTTP/1.1",
-                    b"Host: google.com",
-                    b"Accept-Encoding: identity",
-                    b"Accept: */*",
+                    b"host: google.com",
+                    b"accept: */*",
                     b"",
                     b"",
                 ]
             ),
         )
->>>>>>> f7a4bed0
 
     def test_headers(self):
         def echo_socket_handler(listener):
@@ -1083,31 +1054,19 @@
         base_url = "http://%s:%d" % (self.host, self.port)
 
         # Define some proxy headers.
-<<<<<<< HEAD
-        proxy_headers = HTTPHeaderDict({'For-The-Proxy': 'YEAH!'})
-=======
-        proxy_headers = HTTPHeaderDict({"For The Proxy": "YEAH!"})
->>>>>>> f7a4bed0
+        proxy_headers = HTTPHeaderDict({"For-The-Proxy": "YEAH!"})
         proxy = proxy_from_url(base_url, proxy_headers=proxy_headers)
         self.addCleanup(proxy.clear)
 
         conn = proxy.connection_from_url("http://www.google.com/")
 
-<<<<<<< HEAD
-        r = conn.urlopen('GET', 'http://www.google.com/')
-=======
-        r = conn.urlopen("GET", "http://www.google.com/", assert_same_host=False)
->>>>>>> f7a4bed0
+        r = conn.urlopen("GET", "http://www.google.com/")
 
         self.assertEqual(r.status, 200)
         # FIXME: The order of the headers is not predictable right now. We
         # should fix that someday (maybe when we migrate to
         # OrderedDict/MultiDict).
-<<<<<<< HEAD
-        self.assertIn(b'for-the-proxy: YEAH!\r\n', r.data)
-=======
-        self.assertIn(b"For The Proxy: YEAH!\r\n", r.data)
->>>>>>> f7a4bed0
+        self.assertIn(b"for-the-proxy: YEAH!\r\n", r.data)
 
     def test_retries(self):
         close_event = Event()
@@ -1143,31 +1102,13 @@
         self.addCleanup(proxy.clear)
         conn = proxy.connection_from_url("http://www.google.com")
 
-<<<<<<< HEAD
-        r = conn.urlopen('GET', 'http://www.google.com',
-                         retries=1)
-        self.assertEqual(r.status, 200)
-
-        close_event.wait(timeout=1)
-        self.assertRaises(ProxyError, conn.urlopen, 'GET',
-                          'http://www.google.com',
-                          retries=False)
-=======
-        r = conn.urlopen(
-            "GET", "http://www.google.com", assert_same_host=False, retries=1
-        )
+        r = conn.urlopen("GET", "http://www.google.com", retries=1)
         self.assertEqual(r.status, 200)
 
         close_event.wait(timeout=1)
         self.assertRaises(
-            ProxyError,
-            conn.urlopen,
-            "GET",
-            "http://www.google.com",
-            assert_same_host=False,
-            retries=False,
-        )
->>>>>>> f7a4bed0
+            ProxyError, conn.urlopen, "GET", "http://www.google.com", retries=False
+        )
 
     def test_connect_reconn(self):
         def proxy_ssl_one(listener):
@@ -1237,33 +1178,33 @@
         def handler(listener):
             sock = listener.accept()[0]
 
-            buf = b''
-            while not buf.endswith(b'\r\n\r\n'):
+            buf = b""
+            while not buf.endswith(b"\r\n\r\n"):
                 buf += sock.recv(65536)
             sock.sendall(
-                b'HTTP/1.1 401 Unauthorized\r\n'
-                b'Connection: close\r\n'
-                b'Server: testsocket\r\n'
-                b'X-Custom-Header: yougotit\r\n'
-                b'\r\n'
+                b"HTTP/1.1 401 Unauthorized\r\n"
+                b"Connection: close\r\n"
+                b"Server: testsocket\r\n"
+                b"X-Custom-Header: yougotit\r\n"
+                b"\r\n"
             )
             sock.close()
 
         self._start_server(handler)
-        base_url = 'http://%s:%d' % (self.host, self.port)
+        base_url = "http://%s:%d" % (self.host, self.port)
 
         proxy = proxy_from_url(base_url)
         self.addCleanup(proxy.clear)
 
-        url = 'https://{0}'.format(self.host)
+        url = "https://{0}".format(self.host)
         conn = proxy.connection_from_url(url)
 
         with pytest.raises(FailedTunnelError) as cm:
-            conn.urlopen('GET', url, retries=0)
+            conn.urlopen("GET", url, retries=0)
 
         exception = cm.value
         assert exception.response.status_code == 401
-        assert exception.response.headers['x-custom-header'] == 'yougotit'
+        assert exception.response.headers["x-custom-header"] == "yougotit"
 
     def test_connect_ipv6_addr(self):
         ipv6_addr = "2001:4998:c:a06::2:4008"
@@ -1544,7 +1485,7 @@
             context.load_default_certs.assert_called_with()
 
     def test_ssl_dont_load_default_certs_when_given(self):
-        if platform.python_implementation() == 'PyPy' and sys.version_info[0] == 2:
+        if platform.python_implementation() == "PyPy" and sys.version_info[0] == 2:
             # https://github.com/testing-cabal/mock/issues/438
             pytest.xfail("fails with PyPy for Python 2 dues to funcsigs bug")
 
@@ -1623,23 +1564,14 @@
         )
         pool = HTTPConnectionPool(self.host, self.port, retries=False)
         self.addCleanup(pool.close)
-<<<<<<< HEAD
-        HEADERS = {'content-length': '0', 'content-type': 'text/plain'}
-        r = pool.request('GET', '/')
-        self.assertEqual(HEADERS, dict(r.headers.items()))  # to preserve case sensitivity
-
-    def test_headers_are_sent_with_lower_case(self):
-        headers = {'Foo': 'bar', 'bAz': 'quux'}
-=======
-        HEADERS = {"Content-Length": "0", "Content-type": "text/plain"}
+        HEADERS = {"content-length": "0", "content-type": "text/plain"}
         r = pool.request("GET", "/")
         self.assertEqual(
             HEADERS, dict(r.headers.items())
         )  # to preserve case sensitivity
 
-    def test_headers_are_sent_with_the_original_case(self):
-        headers = {"foo": "bar", "bAz": "quux"}
->>>>>>> f7a4bed0
+    def test_headers_are_sent_with_lower_case(self):
+        headers = {"Foo": "bar", "bAz": "quux"}
         parsed_headers = {}
 
         def socket_handler(listener):
@@ -1664,17 +1596,9 @@
             sock.close()
 
         self._start_server(socket_handler)
-<<<<<<< HEAD
-        expected_headers = {'host': '{0}:{1}'.format(self.host, self.port)}
+        expected_headers = {"host": "{0}:{1}".format(self.host, self.port)}
         for key, value in headers.items():
             expected_headers[key.lower()] = value
-=======
-        expected_headers = {
-            "Accept-Encoding": "identity",
-            "Host": "{0}:{1}".format(self.host, self.port),
-        }
-        expected_headers.update(headers)
->>>>>>> f7a4bed0
 
         pool = HTTPConnectionPool(self.host, self.port, retries=False)
         self.addCleanup(pool.close)
@@ -1687,13 +1611,9 @@
         # NOTE: Provide headers in non-sorted order (i.e. reversed)
         #       so that if the internal implementation tries to sort them,
         #       a change will be detected.
-<<<<<<< HEAD
-        expected_request_headers = [(u'x-header-%d' % i, str(i)) for i in reversed(range(K))]
-=======
         expected_request_headers = [
-            (u"X-Header-%d" % i, str(i)) for i in reversed(range(K))
+            (u"x-header-%d" % i, str(i)) for i in reversed(range(K))
         ]
->>>>>>> f7a4bed0
 
         actual_request_headers = []
 
@@ -1707,13 +1627,8 @@
             headers_list = [header for header in buf.split(b"\r\n")[1:] if header]
 
             for header in headers_list:
-<<<<<<< HEAD
-                (key, value) = header.split(b': ')
-                if not key.decode('ascii').startswith(u'x-header-'):
-=======
                 (key, value) = header.split(b": ")
-                if not key.decode("ascii").startswith(u"X-Header-"):
->>>>>>> f7a4bed0
+                if not key.decode("ascii").startswith(u"x-header-"):
                     continue
                 actual_request_headers.append(
                     (key.decode("ascii"), value.decode("ascii"))
@@ -1773,29 +1688,17 @@
         # NOTE: Provide headers in non-sorted order (i.e. reversed)
         #       so that if the internal implementation tries to sort them,
         #       a change will be detected.
-<<<<<<< HEAD
-        expected_response_headers = [('x-header-%d' % i, str(i)) for i in reversed(range(K))]
-=======
         expected_response_headers = [
-            ("X-Header-%d" % i, str(i)) for i in reversed(range(K))
+            ("x-header-%d" % i, str(i)) for i in reversed(range(K))
         ]
->>>>>>> f7a4bed0
-
-        def socket_handler(listener):
-            sock = listener.accept()[0]
-
-            buf = b""
-            while not buf.endswith(b"\r\n\r\n"):
-                buf += sock.recv(65536)
-
-<<<<<<< HEAD
-            sock.send(b'HTTP/1.1 200 OK\r\n' +
-                      b'\r\n'.join([
-                          (k.encode('utf8') + b': ' + v.encode('utf8'))
-                          for (k, v) in expected_response_headers
-                      ]) +
-                      b'\r\n\r\n')
-=======
+
+        def socket_handler(listener):
+            sock = listener.accept()[0]
+
+            buf = b""
+            while not buf.endswith(b"\r\n\r\n"):
+                buf += sock.recv(65536)
+
             sock.send(
                 b"HTTP/1.1 200 OK\r\n"
                 + b"\r\n".join(
@@ -1804,9 +1707,8 @@
                         for (k, v) in expected_response_headers
                     ]
                 )
-                + b"\r\n"
-            )
->>>>>>> f7a4bed0
+                + b"\r\n\r\n"
+            )
             sock.close()
 
         self._start_server(socket_handler)
@@ -1814,64 +1716,45 @@
         self.addCleanup(pool.close)
         r = pool.request("GET", "/", retries=0)
         actual_response_headers = [
-<<<<<<< HEAD
-            (k, v) for (k, v) in r.headers.items()
-            if k.startswith('x-header-')
-=======
-            (k, v) for (k, v) in r.headers.items() if k.startswith("X-Header-")
->>>>>>> f7a4bed0
+            (k, v) for (k, v) in r.headers.items() if k.startswith("x-header-")
         ]
         self.assertEqual(expected_response_headers, actual_response_headers)
 
     def test_integer_values_are_sent_as_decimal_strings(self):
-        headers = {'Foo': 88}
+        headers = {"Foo": 88}
         parsed_headers = {}
 
         def socket_handler(listener):
             sock = listener.accept()[0]
 
-            buf = b''
-            while not buf.endswith(b'\r\n\r\n'):
-                buf += sock.recv(65536)
-
-            headers_list = [header for header in buf.split(b'\r\n')[1:] if header]
+            buf = b""
+            while not buf.endswith(b"\r\n\r\n"):
+                buf += sock.recv(65536)
+
+            headers_list = [header for header in buf.split(b"\r\n")[1:] if header]
 
             for header in headers_list:
-                (key, value) = header.split(b': ')
-                parsed_headers[key.decode('ascii')] = value.decode('ascii')
-
-            sock.send((
-                'HTTP/1.1 204 No Content\r\n'
-                'Content-Length: 0\r\n'
-                '\r\n').encode('utf-8'))
-
-            sock.close()
-
-        self._start_server(socket_handler)
-        expected_headers = {'host': '{0}:{1}'.format(self.host, self.port),
-                            'foo': '88'}
+                (key, value) = header.split(b": ")
+                parsed_headers[key.decode("ascii")] = value.decode("ascii")
+
+            sock.send(
+                ("HTTP/1.1 204 No Content\r\n" "Content-Length: 0\r\n" "\r\n").encode(
+                    "utf-8"
+                )
+            )
+
+            sock.close()
+
+        self._start_server(socket_handler)
+        expected_headers = {"host": "{0}:{1}".format(self.host, self.port), "foo": "88"}
 
         pool = HTTPConnectionPool(self.host, self.port, retries=False)
-        pool.request('GET', '/', headers=HTTPHeaderDict(headers))
+        pool.request("GET", "/", headers=HTTPHeaderDict(headers))
         self.assertEqual(expected_headers, parsed_headers)
 
 
-<<<<<<< HEAD
 class TestBrokenHeaders(SocketDummyServerTestCase):
-
     def _test_broken_header_parsing(self, headers):
-        self.start_response_handler((
-           b'HTTP/1.1 200 OK\r\n'
-           b'Content-Length: 0\r\n'
-           b'Content-type: text/plain\r\n'
-           ) + b'\r\n'.join(headers) + b'\r\n'
-=======
-@pytest.mark.skipif(
-    issubclass(httplib.HTTPMessage, MimeToolMessage),
-    reason="Header parsing errors not available",
-)
-class TestBrokenHeaders(SocketDummyServerTestCase):
-    def _test_broken_header_parsing(self, headers, unparsed_data_check=None):
         self.start_response_handler(
             (
                 b"HTTP/1.1 200 OK\r\n"
@@ -1879,31 +1762,12 @@
                 b"Content-type: text/plain\r\n"
             )
             + b"\r\n".join(headers)
-            + b"\r\n\r\n"
->>>>>>> f7a4bed0
+            + b"\r\n"
         )
 
         pool = HTTPConnectionPool(self.host, self.port, retries=False)
         self.addCleanup(pool.close)
-<<<<<<< HEAD
-        self.assertRaises(ProtocolError, pool.request, 'GET', '/')
-=======
-
-        with LogRecorder() as logs:
-            pool.request("GET", "/")
-
-        for record in logs:
-            if (
-                "Failed to parse headers" in record.msg
-                and pool._absolute_url("/") == record.args[0]
-            ):
-                if (
-                    unparsed_data_check is None
-                    or unparsed_data_check in record.getMessage()
-                ):
-                    return
-        self.fail("Missing log about unparsed headers")
->>>>>>> f7a4bed0
+        self.assertRaises(ProtocolError, pool.request, "GET", "/")
 
     def test_header_without_name(self):
         self._test_broken_header_parsing([b": Value", b"Another: Header"])
@@ -1912,16 +1776,7 @@
         self._test_broken_header_parsing([b":", b"Another: Header"])
 
     def test_header_without_colon_or_value(self):
-<<<<<<< HEAD
-        self._test_broken_header_parsing([
-            b'Broken Header',
-            b'Another: Header',
-        ])
-=======
-        self._test_broken_header_parsing(
-            [b"Broken Header", b"Another: Header"], "Broken Header"
-        )
->>>>>>> f7a4bed0
+        self._test_broken_header_parsing([b"Broken Header", b"Another: Header"])
 
 
 class TestHeaderParsingContentType(SocketDummyServerTestCase):
@@ -1932,16 +1787,7 @@
 
         pool = HTTPConnectionPool(self.host, self.port, retries=False)
         self.addCleanup(pool.close)
-<<<<<<< HEAD
-        pool.request('GET', '/')  # does not raise
-=======
-
-        with LogRecorder() as logs:
-            pool.request("GET", "/")
-
-        for record in logs:
-            assert "Failed to parse headers" not in record.msg
->>>>>>> f7a4bed0
+        pool.request("GET", "/")  # does not raise
 
     def test_header_text_plain(self):
         self._test_okay_header_parsing(b"Content-type: text/plain")
@@ -2038,13 +1884,7 @@
         self.addCleanup(conn.close)
 
         # Test stream read when content length less than headers claim
-<<<<<<< HEAD
-        get_response = conn.request('GET', url='/', preload_content=False)
-=======
-        get_response = conn.request(
-            "GET", url="/", preload_content=False, enforce_content_length=True
-        )
->>>>>>> f7a4bed0
+        get_response = conn.request("GET", url="/", preload_content=False)
         data = get_response.stream(100)
 
         # The first read will work fine.
@@ -2055,11 +1895,7 @@
             next(data)
             self.assertFail()
         except ProtocolError as e:
-<<<<<<< HEAD
-            self.assertIn('received 12 bytes, expected 22', str(e))
-=======
-            self.assertIn("12 bytes read, 10 more expected", str(e))
->>>>>>> f7a4bed0
+            self.assertIn("received 12 bytes, expected 22", str(e))
 
         done_event.set()
 
@@ -2087,13 +1923,7 @@
         self.addCleanup(conn.close)
 
         # Test stream on 0 length body
-<<<<<<< HEAD
-        head_response = conn.request('HEAD', url='/', preload_content=False)
-=======
-        head_response = conn.request(
-            "HEAD", url="/", preload_content=False, enforce_content_length=True
-        )
->>>>>>> f7a4bed0
+        head_response = conn.request("HEAD", url="/", preload_content=False)
         data = [chunk for chunk in head_response.stream(1)]
         self.assertEqual(len(data), 0)
 
@@ -2105,6 +1935,7 @@
     Tests for automatically inserting headers, including for chunked transfer
     encoding.
     """
+
     def test_automatic_chunking_fileobj(self):
         """
         A file-like object should automatically be chunked if the user provides
@@ -2116,31 +1947,25 @@
         def socket_handler(listener):
             sock = listener.accept()[0]
 
-            buf = b''
-            while not buf.endswith(b'0\r\n\r\n'):
+            buf = b""
+            while not buf.endswith(b"0\r\n\r\n"):
                 buf += sock.recv(65536)
             data.append(buf)
 
-            sock.send(
-                b'HTTP/1.1 200 OK\r\n'
-                b'Content-Length: 0\r\n'
-                b'\r\n'
-            )
+            sock.send(b"HTTP/1.1 200 OK\r\n" b"Content-Length: 0\r\n" b"\r\n")
             done_event.wait(1)
             sock.close()
 
         self._start_server(socket_handler)
         conn = HTTPConnectionPool(self.host, self.port)
 
-        myfileobj = io.BytesIO(b'helloworld')
-        response = conn.request('POST', url='/', body=myfileobj)
+        myfileobj = io.BytesIO(b"helloworld")
+        response = conn.request("POST", url="/", body=myfileobj)
         self.assertEqual(response.status, 200)
 
         # Confirm we auto chunked the body.
-        self.assertIn(b'transfer-encoding: chunked\r\n', data[0])
-        self.assertTrue(
-            data[0].endswith(b'a\r\nhelloworld\r\n0\r\n\r\n')
-        )
+        self.assertIn(b"transfer-encoding: chunked\r\n", data[0])
+        self.assertTrue(data[0].endswith(b"a\r\nhelloworld\r\n0\r\n\r\n"))
 
 
 class TestRetryPoolSizeDrainFail(SocketDummyServerTestCase):
