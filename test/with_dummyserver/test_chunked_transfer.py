--- conflicted
+++ resolved
@@ -1,11 +1,7 @@
 # -*- coding: utf-8 -*-
 
 from urllib3 import HTTPConnectionPool
-<<<<<<< HEAD
 from urllib3.exceptions import InvalidBodyError
-from urllib3.packages import six
-=======
->>>>>>> f4efcca5
 from dummyserver.testcase import SocketDummyServerTestCase
 
 
