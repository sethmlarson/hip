--- conflicted
+++ resolved
@@ -28,58 +28,30 @@
 
     def test_chunks(self):
         self.start_chunked_handler()
-<<<<<<< HEAD
         chunks = [b"foo", b"bar", b"", b"bazzzzzzzzzzzzzzzzzzzzzz"]
-        pool = HTTPConnectionPool(self.host, self.port, retries=False)
-        pool.urlopen("GET", "/", chunks, headers=dict(DNT="1"))
-        self.addCleanup(pool.close)
+        with HTTPConnectionPool(self.host, self.port, retries=False) as pool:
+            pool.urlopen("GET", "/", chunks, headers=dict(DNT="1"))
 
-        assert b"transfer-encoding" in self.buffer
-        body = self.buffer.split(b"\r\n\r\n", 1)[1]
-        lines = body.split(b"\r\n")
-        # Empty chunks should have been skipped, as this could not be distinguished
-        # from terminating the transmission
-        for i, chunk in enumerate([c for c in chunks if c]):
-            assert lines[i * 2] == hex(len(chunk))[2:].encode("utf-8")
-            assert lines[i * 2 + 1] == chunk
-=======
-        chunks = ["foo", "bar", "", "bazzzzzzzzzzzzzzzzzzzzzz"]
-        with HTTPConnectionPool(self.host, self.port, retries=False) as pool:
-            pool.urlopen("GET", "/", chunks, headers=dict(DNT="1"), chunked=True)
-
-            assert b"Transfer-Encoding" in self.buffer
+            assert b"transfer-encoding" in self.buffer
             body = self.buffer.split(b"\r\n\r\n", 1)[1]
             lines = body.split(b"\r\n")
             # Empty chunks should have been skipped, as this could not be distinguished
             # from terminating the transmission
             for i, chunk in enumerate([c for c in chunks if c]):
                 assert lines[i * 2] == hex(len(chunk))[2:].encode("utf-8")
-                assert lines[i * 2 + 1] == chunk.encode("utf-8")
->>>>>>> 25add2a0
+                assert lines[i * 2 + 1] == chunk
 
     def _test_body(self, data):
         self.start_chunked_handler()
         with HTTPConnectionPool(self.host, self.port, retries=False) as pool:
-
-<<<<<<< HEAD
-        pool.urlopen("GET", "/", data)
-        header, body = self.buffer.split(b"\r\n\r\n", 1)
-
-        assert b"transfer-encoding: chunked" in header.split(b"\r\n")
-        if data:
-            bdata = data if isinstance(data, bytes) else data.encode("utf-8")
-            assert b"\r\n" + bdata + b"\r\n" in body
-            assert body.endswith(b"\r\n0\r\n\r\n")
-=======
-            pool.urlopen("GET", "/", data, chunked=True)
+            pool.urlopen("GET", "/", data)
             header, body = self.buffer.split(b"\r\n\r\n", 1)
 
-            assert b"Transfer-Encoding: chunked" in header.split(b"\r\n")
+            assert b"transfer-encoding: chunked" in header.split(b"\r\n")
             if data:
                 bdata = data if isinstance(data, bytes) else data.encode("utf-8")
                 assert b"\r\n" + bdata + b"\r\n" in body
                 assert body.endswith(b"\r\n0\r\n\r\n")
->>>>>>> 25add2a0
 
                 len_str = body.split(b"\r\n", 1)[0]
                 stated_len = int(len_str, 16)
@@ -104,16 +76,9 @@
 
     def test_removes_duplicate_host_header(self):
         self.start_chunked_handler()
-<<<<<<< HEAD
         chunks = [b"foo", b"bar", b"", b"bazzzzzzzzzzzzzzzzzzzzzz"]
-        pool = HTTPConnectionPool(self.host, self.port, retries=False)
-        self.addCleanup(pool.close)
-        pool.urlopen("GET", "/", chunks, headers={"Host": "test.org"})
-=======
-        chunks = ["foo", "bar", "", "bazzzzzzzzzzzzzzzzzzzzzz"]
         with HTTPConnectionPool(self.host, self.port, retries=False) as pool:
-            pool.urlopen("GET", "/", chunks, headers={"Host": "test.org"}, chunked=True)
->>>>>>> 25add2a0
+            pool.urlopen("GET", "/", chunks, headers={"Host": "test.org"})
 
             header_block = self.buffer.split(b"\r\n\r\n", 1)[0].lower()
             header_lines = header_block.split(b"\r\n")[1:]
@@ -123,16 +88,9 @@
 
     def test_provides_default_host_header(self):
         self.start_chunked_handler()
-<<<<<<< HEAD
         chunks = [b"foo", b"bar", b"", b"bazzzzzzzzzzzzzzzzzzzzzz"]
-        pool = HTTPConnectionPool(self.host, self.port, retries=False)
-        self.addCleanup(pool.close)
-        pool.urlopen("GET", "/", chunks)
-=======
-        chunks = ["foo", "bar", "", "bazzzzzzzzzzzzzzzzzzzzzz"]
         with HTTPConnectionPool(self.host, self.port, retries=False) as pool:
-            pool.urlopen("GET", "/", chunks, chunked=True)
->>>>>>> 25add2a0
+            pool.urlopen("GET", "/", chunks)
 
             header_block = self.buffer.split(b"\r\n\r\n", 1)[0].lower()
             header_lines = header_block.split(b"\r\n")[1:]
