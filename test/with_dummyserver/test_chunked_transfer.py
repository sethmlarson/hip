--- conflicted
+++ resolved
@@ -1,14 +1,10 @@
 # -*- coding: utf-8 -*-
 
 from urllib3 import HTTPConnectionPool
-<<<<<<< HEAD
 from urllib3.exceptions import InvalidBodyError
-from dummyserver.testcase import SocketDummyServerTestCase
-import pytest
-=======
 from urllib3.util.retry import Retry
 from dummyserver.testcase import SocketDummyServerTestCase, consume_socket
->>>>>>> 31db2821
+import pytest
 
 
 class TestChunkedTransfer(SocketDummyServerTestCase):
@@ -110,7 +106,7 @@
             for _ in range(2):
                 sock = listener.accept()[0]
                 request = consume_socket(sock)
-                if b"Transfer-Encoding: chunked" in request.split(b"\r\n"):
+                if b"transfer-encoding: chunked" in request.split(b"\r\n"):
                     self.chunked_requests += 1
 
                 sock.send(b"HTTP/1.1 404 Not Found\r\n\r\n")
@@ -120,6 +116,10 @@
         with HTTPConnectionPool(self.host, self.port) as pool:
             retries = Retry(total=1, raise_on_status=False, status_forcelist=[404])
             pool.urlopen(
-                "GET", "/", chunked=True, preload_content=False, retries=retries
+                "GET",
+                "/",
+                body=iter([b"chunk1", b"chunk2"]),
+                preload_content=False,
+                retries=retries,
             )
         assert self.chunked_requests == 2