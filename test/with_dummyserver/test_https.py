--- conflicted
+++ resolved
@@ -218,13 +218,7 @@
             self.fail("Didn't raise SSL error with bad CA certs")
         except MaxRetryError as e:
             self.assertIsInstance(e.reason, SSLError)
-<<<<<<< HEAD
             assert 'certificate verify failed' in str(e.reason)
-=======
-            self.assertIn('certificate verify failed', str(e.reason),
-                          "Expected 'certificate verify failed',"
-                          "instead got: %r" % e.reason)
->>>>>>> e38125db
 
     def test_verified_without_ca_certs(self):
         # default is cert_reqs=None which is ssl.CERT_NONE
@@ -447,22 +441,6 @@
         self.addCleanup(https_pool.close)
         https_pool.request('GET', '/')
 
-<<<<<<< HEAD
-=======
-    def test_tunnel(self):
-        """ test the _tunnel behavior """
-        timeout = Timeout(total=None)
-        https_pool = HTTPSConnectionPool(self.host, self.port, timeout=timeout,
-                                         cert_reqs='CERT_NONE')
-        self.addCleanup(https_pool.close)
-        conn = https_pool._new_conn()
-        self.addCleanup(conn.close)
-        conn.set_tunnel(self.host, self.port)
-        conn._tunnel = mock.Mock()
-        https_pool._make_request(conn, 'GET', '/')
-        conn._tunnel.assert_called_once_with()
-
->>>>>>> e38125db
     @requires_network
     def test_enhanced_timeout(self):
         def new_pool(timeout, cert_reqs='CERT_REQUIRED'):
@@ -505,11 +483,8 @@
         w = self._request_without_resource_warnings('GET', '/')
         self.assertEqual([], w)
 
-<<<<<<< HEAD
     @pytest.mark.xfail
-=======
     @onlyPy279OrNewer
->>>>>>> e38125db
     def test_ssl_wrong_system_time(self):
         with mock.patch('urllib3.sync_connection.datetime') as mock_date:
             mock_date.date.today.return_value = datetime.date(1970, 1, 1)
@@ -543,16 +518,9 @@
         self.addCleanup(self._pool.close)
 
     def test_discards_connection_on_sslerror(self):
-<<<<<<< HEAD
-        # This test is skipped on Windows for Python 2.6 because we suspect there
-        # is an issue with the OpenSSL for Python 2.6 on Windows.
-
         pool = HTTPSConnectionPool(
             self.host, self.port, cert_reqs='CERT_REQUIRED'
         )
-=======
-        self._pool.cert_reqs = 'CERT_REQUIRED'
->>>>>>> e38125db
         with self.assertRaises(MaxRetryError) as cm:
             pool.request('GET', '/', retries=0)
         self.assertIsInstance(cm.exception.reason, SSLError)
