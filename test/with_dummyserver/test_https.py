--- conflicted
+++ resolved
@@ -125,7 +125,6 @@
             cert_file=client_cert,
             key_file=client_key,
             ca_certs=DEFAULT_CA,
-<<<<<<< HEAD
         )
         try:
             https_pool.request("GET", "/certificate", retries=False)
@@ -141,37 +140,14 @@
             ):
                 raise
         except ProtocolError as e:
-            # https://github.com/urllib3/urllib3/issues/1422
             if not (
                 "An existing connection was forcibly closed by the remote host"
                 in str(e)
+                # Python 3.7.4+
+                or "WSAECONNRESET" in str(e)  # Windows
+                or "EPIPE" in str(e)  # macOS
             ):
                 raise
-=======
-        ) as https_pool:
-            try:
-                https_pool.request("GET", "/certificate", retries=False)
-            except SSLError as e:
-                if not (
-                    "alert unknown ca" in str(e)
-                    or "invalid certificate chain" in str(e)
-                    or "unknown Cert Authority" in str(e)
-                    or
-                    # https://github.com/urllib3/urllib3/issues/1422
-                    "connection closed via error" in str(e)
-                    or "WSAECONNRESET" in str(e)
-                ):
-                    raise
-            except ProtocolError as e:
-                if not (
-                    "An existing connection was forcibly closed by the remote host"
-                    in str(e)
-                    # Python 3.7.4+
-                    or "WSAECONNRESET" in str(e)  # Windows
-                    or "EPIPE" in str(e)  # macOS
-                ):
-                    raise
->>>>>>> edc3ddb3
 
     @requires_ssl_context_keyfile_password
     def test_client_key_password(self):
