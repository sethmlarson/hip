--- conflicted
+++ resolved
@@ -187,12 +187,6 @@
         )
         self.addCleanup(https_pool.close)
 
-<<<<<<< HEAD
-=======
-        conn = https_pool._new_conn()
-        assert conn.__class__ == VerifiedHTTPSConnection
-
->>>>>>> 52c82753
         with mock.patch("warnings.warn") as warn:
             r = https_pool.request("GET", "/")
             assert r.status == 200
@@ -220,12 +214,6 @@
         https_pool = HTTPSConnectionPool(self.host, self.port, ssl_context=ctx)
         self.addCleanup(https_pool.close)
 
-<<<<<<< HEAD
-=======
-        conn = https_pool._new_conn()
-        assert conn.__class__ == VerifiedHTTPSConnection
-
->>>>>>> 52c82753
         with mock.patch("warnings.warn") as warn:
             r = https_pool.request("GET", "/")
             assert r.status == 200
@@ -254,12 +242,6 @@
         )
         self.addCleanup(https_pool.close)
 
-<<<<<<< HEAD
-=======
-        conn = https_pool._new_conn()
-        assert conn.__class__ == VerifiedHTTPSConnection
-
->>>>>>> 52c82753
         with mock.patch("warnings.warn") as warn:
             r = https_pool.request("GET", "/")
             assert r.status == 200
@@ -290,12 +272,6 @@
         )
         self.addCleanup(https_pool.close)
 
-<<<<<<< HEAD
-=======
-        conn = https_pool._new_conn()
-        assert conn.__class__ == VerifiedHTTPSConnection
-
->>>>>>> 52c82753
         with mock.patch("warnings.warn") as warn:
             r = https_pool.request("GET", "/")
             assert r.status == 200
@@ -326,15 +302,10 @@
             https_pool.request("GET", "/")
             self.fail("Didn't raise SSL error with bad CA certs")
         except MaxRetryError as e:
-<<<<<<< HEAD
-            self.assertIsInstance(e.reason, SSLError)
-            assert "certificate verify failed" in str(e.reason)
-=======
             assert isinstance(e.reason, SSLError)
             assert "certificate verify failed" in str(e.reason), (
                 "Expected 'certificate verify failed'," "instead got: %r" % e.reason
             )
->>>>>>> 52c82753
 
     def test_verified_without_ca_certs(self):
         # default is cert_reqs=None which is ssl.CERT_NONE
@@ -363,19 +334,6 @@
                 "instead got: %r" % e.reason
             )
 
-<<<<<<< HEAD
-=======
-    def test_no_ssl(self):
-        pool = HTTPSConnectionPool(self.host, self.port)
-        pool.ConnectionCls = None
-        self.addCleanup(pool.close)
-        with pytest.raises(SSLError):
-            pool._new_conn()
-        with pytest.raises(MaxRetryError) as cm:
-            pool.request("GET", "/", retries=0)
-        assert isinstance(cm.value.reason, SSLError)
-
->>>>>>> 52c82753
     def test_unverified_ssl(self):
         """ Test that bare HTTPSConnection can connect, make requests """
         pool = HTTPSConnectionPool(self.host, self.port, cert_reqs=ssl.CERT_NONE)
@@ -453,17 +411,12 @@
         # pyopenssl doesn't let you pull the server_hostname back off the
         # socket, so only add this assertion if the attribute is there (i.e.
         # the python ssl module).
-<<<<<<< HEAD
         # XXX This is highly-specific to SyncBackend
         # See https://github.com/python-trio/urllib3/pull/54#discussion_r241683895
         # for potential solutions
         sock = conn._sock._sock
         if hasattr(sock, "server_hostname"):
-            self.assertEqual(sock.server_hostname, "localhost")
-=======
-        if hasattr(conn.sock, "server_hostname"):
-            assert conn.sock.server_hostname == "localhost"
->>>>>>> 52c82753
+            assert sock.server_hostname == "localhost"
 
     def test_assert_fingerprint_md5(self):
         https_pool = HTTPSConnectionPool(
@@ -694,14 +647,8 @@
         assert r.status == 200, r.data
 
     def test_set_cert_default_cert_required(self):
-<<<<<<< HEAD
         pool = HTTPSConnectionPool(self.host, self.port, ca_certs=DEFAULT_CA)
-        self.assertEqual(pool.ssl_context.verify_mode, ssl.CERT_REQUIRED)
-=======
-        conn = VerifiedHTTPSConnection(self.host, self.port)
-        conn.set_cert()
-        assert conn.cert_reqs == ssl.CERT_REQUIRED
->>>>>>> 52c82753
+        assert pool.ssl_context.verify_mode == ssl.CERT_REQUIRED
 
     def test_tls_protocol_name_of_socket(self):
         if self.tls_protocol_name is None:
@@ -713,11 +660,7 @@
         if not hasattr(conn._sock, "_version"):
             pytest.skip("_version() not available in backend")
 
-<<<<<<< HEAD
-        self.assertEqual(conn._sock._version(), self.tls_protocol_name)
-=======
-        assert conn.sock.version() == self.tls_protocol_name
->>>>>>> 52c82753
+        assert conn._sock._version() == self.tls_protocol_name
 
 
 @requiresTLSv1()
