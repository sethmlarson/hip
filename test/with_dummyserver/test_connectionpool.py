--- conflicted
+++ resolved
@@ -686,16 +686,9 @@
         for addr in INVALID_SOURCE_ADDRESSES:
             pool = HTTPConnectionPool(
                 self.host, self.port, source_address=addr, retries=False
-<<<<<<< HEAD
             )
-            # FIXME: This assert flakes sometimes. Not sure why.
             with pytest.raises(NewConnectionError):
                 pool.request("GET", "/source_address?{0}".format(addr))
-=======
-            ) as pool:
-                with pytest.raises(NewConnectionError):
-                    pool.request("GET", "/source_address?{0}".format(addr))
->>>>>>> edc3ddb3
 
     def test_stream_keepalive(self):
         x = 2
