--- conflicted
+++ resolved
@@ -394,34 +394,7 @@
         self.addCleanup(pool.close)
         pool.request('GET', '/')
 
-<<<<<<< HEAD
-    @pytest.mark.xfail
-=======
-    def test_tunnel(self):
-        # note the actual httplib.py has no tests for this functionality
-        timeout = Timeout(total=None)
-        pool = HTTPConnectionPool(self.host, self.port, timeout=timeout)
-        self.addCleanup(pool.close)
-        conn = pool._get_conn()
-        self.addCleanup(conn.close)
-        conn.set_tunnel(self.host, self.port)
-
-        conn._tunnel = mock.Mock(return_value=None)
-        pool._make_request(conn, 'GET', '/')
-        conn._tunnel.assert_called_once_with()
-
-        # test that it's not called when tunnel is not set
-        timeout = Timeout(total=None)
-        pool = HTTPConnectionPool(self.host, self.port, timeout=timeout)
-        self.addCleanup(pool.close)
-        conn = pool._get_conn()
-        self.addCleanup(conn.close)
-
-        conn._tunnel = mock.Mock(return_value=None)
-        pool._make_request(conn, 'GET', '/')
-        self.assertFalse(conn._tunnel.called)
-
->>>>>>> e38125db
+    @pytest.mark.xfail
     def test_redirect(self):
         r = self.pool.request('GET', '/redirect', fields={'target': '/'}, redirect=False)
         self.assertEqual(r.status, 303)
@@ -470,11 +443,7 @@
         # because _get_conn() is where the check & reset occurs
         # pylint: disable-msg=W0212
         conn = pool.pool.get()
-<<<<<<< HEAD
-        self.assertEqual(conn._sock, None)
-=======
-        self.assertIsNone(conn.sock)
->>>>>>> e38125db
+        self.assertIsNone(conn._sock)
         pool._put_conn(conn)
 
         # Now with keep-alive
@@ -486,11 +455,7 @@
         # The dummyserver responded with Connection:keep-alive, the connection
         # persists.
         conn = pool.pool.get()
-<<<<<<< HEAD
-        self.assertNotEqual(conn._sock, None)
-=======
-        self.assertIsNotNone(conn.sock)
->>>>>>> e38125db
+        self.assertIsNotNone(conn._sock)
         pool._put_conn(conn)
 
         # Another request asking the server to close the connection. This one
@@ -503,11 +468,7 @@
         self.assertEqual(r.status, 200)
 
         conn = pool.pool.get()
-<<<<<<< HEAD
-        self.assertEqual(conn._sock, None)
-=======
-        self.assertIsNone(conn.sock)
->>>>>>> e38125db
+        self.assertIsNone(conn._sock)
         pool._put_conn(conn)
 
         # Next request
@@ -748,290 +709,5 @@
         self.assertEqual(response.status, 200)
 
 
-<<<<<<< HEAD
-=======
-class TestRetry(HTTPDummyServerTestCase):
-    def setUp(self):
-        self.pool = HTTPConnectionPool(self.host, self.port)
-        self.addCleanup(self.pool.close)
-
-    def test_max_retry(self):
-        try:
-            r = self.pool.request('GET', '/redirect',
-                                  fields={'target': '/'},
-                                  retries=0)
-            self.fail("Failed to raise MaxRetryError exception, returned %r" % r.status)
-        except MaxRetryError:
-            pass
-
-    def test_disabled_retry(self):
-        """ Disabled retries should disable redirect handling. """
-        r = self.pool.request('GET', '/redirect',
-                              fields={'target': '/'},
-                              retries=False)
-        self.assertEqual(r.status, 303)
-
-        r = self.pool.request('GET', '/redirect',
-                              fields={'target': '/'},
-                              retries=Retry(redirect=False))
-        self.assertEqual(r.status, 303)
-
-        pool = HTTPConnectionPool('thishostdoesnotexist.invalid', self.port, timeout=0.001)
-        self.assertRaises(NewConnectionError, pool.request, 'GET', '/test', retries=False)
-
-    def test_read_retries(self):
-        """ Should retry for status codes in the whitelist """
-        retry = Retry(read=1, status_forcelist=[418])
-        resp = self.pool.request('GET', '/successful_retry',
-                                 headers={'test-name': 'test_read_retries'},
-                                 retries=retry)
-        self.assertEqual(resp.status, 200)
-
-    def test_read_total_retries(self):
-        """ HTTP response w/ status code in the whitelist should be retried """
-        headers = {'test-name': 'test_read_total_retries'}
-        retry = Retry(total=1, status_forcelist=[418])
-        resp = self.pool.request('GET', '/successful_retry',
-                                 headers=headers, retries=retry)
-        self.assertEqual(resp.status, 200)
-
-    def test_retries_wrong_whitelist(self):
-        """HTTP response w/ status code not in whitelist shouldn't be retried"""
-        retry = Retry(total=1, status_forcelist=[202])
-        resp = self.pool.request('GET', '/successful_retry',
-                                 headers={'test-name': 'test_wrong_whitelist'},
-                                 retries=retry)
-        self.assertEqual(resp.status, 418)
-
-    def test_default_method_whitelist_retried(self):
-        """ urllib3 should retry methods in the default method whitelist """
-        retry = Retry(total=1, status_forcelist=[418])
-        resp = self.pool.request('OPTIONS', '/successful_retry',
-                                 headers={'test-name': 'test_default_whitelist'},
-                                 retries=retry)
-        self.assertEqual(resp.status, 200)
-
-    def test_retries_wrong_method_list(self):
-        """Method not in our whitelist should not be retried, even if code matches"""
-        headers = {'test-name': 'test_wrong_method_whitelist'}
-        retry = Retry(total=1, status_forcelist=[418],
-                      method_whitelist=['POST'])
-        resp = self.pool.request('GET', '/successful_retry',
-                                 headers=headers, retries=retry)
-        self.assertEqual(resp.status, 418)
-
-    def test_read_retries_unsuccessful(self):
-        headers = {'test-name': 'test_read_retries_unsuccessful'}
-        resp = self.pool.request('GET', '/successful_retry',
-                                 headers=headers, retries=1)
-        self.assertEqual(resp.status, 418)
-
-    def test_retry_reuse_safe(self):
-        """ It should be possible to reuse a Retry object across requests """
-        headers = {'test-name': 'test_retry_safe'}
-        retry = Retry(total=1, status_forcelist=[418])
-        resp = self.pool.request('GET', '/successful_retry',
-                                 headers=headers, retries=retry)
-        self.assertEqual(resp.status, 200)
-        resp = self.pool.request('GET', '/successful_retry',
-                                 headers=headers, retries=retry)
-        self.assertEqual(resp.status, 200)
-
-    def test_retry_return_in_response(self):
-        headers = {'test-name': 'test_retry_return_in_response'}
-        retry = Retry(total=2, status_forcelist=[418])
-        resp = self.pool.request('GET', '/successful_retry',
-                                 headers=headers, retries=retry)
-        self.assertEqual(resp.status, 200)
-        self.assertEqual(resp.retries.total, 1)
-        self.assertEqual(resp.retries.history,
-                         (RequestHistory('GET', '/successful_retry', None, 418, None),))
-
-    def test_retry_redirect_history(self):
-        resp = self.pool.request('GET', '/redirect', fields={'target': '/'})
-        self.assertEqual(resp.status, 200)
-        self.assertEqual(resp.retries.history,
-                         (RequestHistory('GET', '/redirect?target=%2F', None, 303, '/'),))
-
-    def test_multi_redirect_history(self):
-        r = self.pool.request('GET', '/multi_redirect',
-                              fields={'redirect_codes': '303,302,200'},
-                              redirect=False)
-        self.assertEqual(r.status, 303)
-        self.assertEqual(r.retries.history, tuple())
-
-        r = self.pool.request('GET', '/multi_redirect', retries=10,
-                              fields={'redirect_codes': '303,302,301,307,302,200'})
-        self.assertEqual(r.status, 200)
-        self.assertEqual(r.data, b'Done redirecting')
-
-        expected = [(303, '/multi_redirect?redirect_codes=302,301,307,302,200'),
-                    (302, '/multi_redirect?redirect_codes=301,307,302,200'),
-                    (301, '/multi_redirect?redirect_codes=307,302,200'),
-                    (307, '/multi_redirect?redirect_codes=302,200'),
-                    (302, '/multi_redirect?redirect_codes=200')]
-        actual = [(history.status, history.redirect_location) for history in r.retries.history]
-        self.assertEqual(actual, expected)
-
-
-class TestRetryAfter(HTTPDummyServerTestCase):
-    def setUp(self):
-        self.pool = HTTPConnectionPool(self.host, self.port)
-        self.addCleanup(self.pool.close)
-
-    def test_retry_after(self):
-        # Request twice in a second to get a 429 response.
-        r = self.pool.request('GET', '/retry_after',
-                              fields={'status': '429 Too Many Requests'},
-                              retries=False)
-        r = self.pool.request('GET', '/retry_after',
-                              fields={'status': '429 Too Many Requests'},
-                              retries=False)
-        self.assertEqual(r.status, 429)
-
-        r = self.pool.request('GET', '/retry_after',
-                              fields={'status': '429 Too Many Requests'},
-                              retries=True)
-        self.assertEqual(r.status, 200)
-
-        # Request twice in a second to get a 503 response.
-        r = self.pool.request('GET', '/retry_after',
-                              fields={'status': '503 Service Unavailable'},
-                              retries=False)
-        r = self.pool.request('GET', '/retry_after',
-                              fields={'status': '503 Service Unavailable'},
-                              retries=False)
-        self.assertEqual(r.status, 503)
-
-        r = self.pool.request('GET', '/retry_after',
-                              fields={'status': '503 Service Unavailable'},
-                              retries=True)
-        self.assertEqual(r.status, 200)
-
-        # Ignore Retry-After header on status which is not defined in
-        # Retry.RETRY_AFTER_STATUS_CODES.
-        r = self.pool.request('GET', '/retry_after',
-                              fields={'status': "418 I'm a teapot"},
-                              retries=True)
-        self.assertEqual(r.status, 418)
-
-    def test_redirect_after(self):
-        r = self.pool.request('GET', '/redirect_after', retries=False)
-        self.assertEqual(r.status, 303)
-
-        t = time.time()
-        r = self.pool.request('GET', '/redirect_after')
-        self.assertEqual(r.status, 200)
-        delta = time.time() - t
-        self.assertGreaterEqual(delta, 1)
-
-        t = time.time()
-        timestamp = t + 2
-        r = self.pool.request('GET', '/redirect_after?date=' + str(timestamp))
-        self.assertEqual(r.status, 200)
-        delta = time.time() - t
-        self.assertGreaterEqual(delta, 1)
-
-        # Retry-After is past
-        t = time.time()
-        timestamp = t - 1
-        r = self.pool.request('GET', '/redirect_after?date=' + str(timestamp))
-        delta = time.time() - t
-        self.assertEqual(r.status, 200)
-        self.assertLess(delta, 1)
-
-
-class TestFileBodiesOnRetryOrRedirect(HTTPDummyServerTestCase):
-    def setUp(self):
-        self.pool = HTTPConnectionPool(self.host, self.port, timeout=0.1)
-        self.addCleanup(self.pool.close)
-
-    def test_retries_put_filehandle(self):
-        """HTTP PUT retry with a file-like object should not timeout"""
-        retry = Retry(total=3, status_forcelist=[418])
-        # httplib reads in 8k chunks; use a larger content length
-        content_length = 65535
-        data = b'A' * content_length
-        uploaded_file = io.BytesIO(data)
-        headers = {'test-name': 'test_retries_put_filehandle',
-                   'Content-Length': str(content_length)}
-        resp = self.pool.urlopen('PUT', '/successful_retry',
-                                 headers=headers,
-                                 retries=retry,
-                                 body=uploaded_file,
-                                 assert_same_host=False, redirect=False)
-        self.assertEqual(resp.status, 200)
-
-    def test_redirect_put_file(self):
-        """PUT with file object should work with a redirection response"""
-        retry = Retry(total=3, status_forcelist=[418])
-        # httplib reads in 8k chunks; use a larger content length
-        content_length = 65535
-        data = b'A' * content_length
-        uploaded_file = io.BytesIO(data)
-        headers = {'test-name': 'test_redirect_put_file',
-                   'Content-Length': str(content_length)}
-        url = '/redirect?target=/echo&status=307'
-        resp = self.pool.urlopen('PUT', url,
-                                 headers=headers,
-                                 retries=retry,
-                                 body=uploaded_file,
-                                 assert_same_host=False, redirect=True)
-        self.assertEqual(resp.status, 200)
-        self.assertEqual(resp.data, data)
-
-    def test_redirect_with_failed_tell(self):
-        """Abort request if failed to get a position from tell()"""
-        class BadTellObject(io.BytesIO):
-
-            def tell(self):
-                raise IOError
-
-        body = BadTellObject(b'the data')
-        url = '/redirect?target=/successful_retry'
-        # httplib uses fileno if Content-Length isn't supplied,
-        # which is unsupported by BytesIO.
-        headers = {'Content-Length': '8'}
-        try:
-            self.pool.urlopen('PUT', url, headers=headers, body=body)
-            self.fail('PUT successful despite failed rewind.')
-        except UnrewindableBodyError as e:
-            self.assertIn('Unable to record file position for', str(e))
-
-
-class TestRetryPoolSize(HTTPDummyServerTestCase):
-    def setUp(self):
-        retries = Retry(
-            total=1,
-            raise_on_status=False,
-            status_forcelist=[404],
-        )
-        self.pool = HTTPConnectionPool(self.host, self.port, maxsize=10,
-                                       retries=retries, block=True)
-        self.addCleanup(self.pool.close)
-
-    def test_pool_size_retry(self):
-        self.pool.urlopen('GET', '/not_found', preload_content=False)
-        assert self.pool.num_connections == 1
-
-
-class TestRedirectPoolSize(HTTPDummyServerTestCase):
-    def setUp(self):
-        retries = Retry(
-            total=1,
-            raise_on_status=False,
-            status_forcelist=[404],
-            redirect=True,
-        )
-        self.pool = HTTPConnectionPool(self.host, self.port, maxsize=10,
-                                       retries=retries, block=True)
-        self.addCleanup(self.pool.close)
-
-    def test_pool_size_redirect(self):
-        self.pool.urlopen('GET', '/redirect', preload_content=False)
-        assert self.pool.num_connections == 1
-
-
->>>>>>> e38125db
 if __name__ == '__main__':
     unittest.main()