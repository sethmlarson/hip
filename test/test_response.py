<<<<<<< HEAD
import unittest
=======
import socket
import sys
>>>>>>> 8b4a204a

from io import BytesIO, BufferedReader

from urllib3.base import Response
from urllib3.response import HTTPResponse
from urllib3.exceptions import DecodeError
from urllib3.util.retry import Retry

from base64 import b64decode

if sys.version_info >= (2, 7):
    import unittest
else:
    import unittest2 as unittest

# A known random (i.e, not-too-compressible) payload generated with:
#    "".join(random.choice(string.printable) for i in xrange(512))
#    .encode("zlib").encode("base64")
# Randomness in tests == bad, and fixing a seed may not be sufficient.
ZLIB_PAYLOAD = b64decode(b"""\
eJwFweuaoQAAANDfineQhiKLUiaiCzvuTEmNNlJGiL5QhnGpZ99z8luQfe1AHoMioB+QSWHQu/L+
lzd7W5CipqYmeVTBjdgSATdg4l4Z2zhikbuF+EKn69Q0DTpdmNJz8S33odfJoVEexw/l2SS9nFdi
pis7KOwXzfSqarSo9uJYgbDGrs1VNnQpT9f8zAorhYCEZronZQF9DuDFfNK3Hecc+WHLnZLQptwk
nufw8S9I43sEwxsT71BiqedHo0QeIrFE01F/4atVFXuJs2yxIOak3bvtXjUKAA6OKnQJ/nNvDGKZ
Khe5TF36JbnKVjdcL1EUNpwrWVfQpFYJ/WWm2b74qNeSZeQv5/xBhRdOmKTJFYgO96PwrHBlsnLn
a3l0LwJsloWpMbzByU5WLbRE6X5INFqjQOtIwYz5BAlhkn+kVqJvWM5vBlfrwP42ifonM5yF4ciJ
auHVks62997mNGOsM7WXNG3P98dBHPo2NhbTvHleL0BI5dus2JY81MUOnK3SGWLH8HeWPa1t5KcW
S5moAj5HexY/g/F8TctpxwsvyZp38dXeLDjSQvEQIkF7XR3YXbeZgKk3V34KGCPOAeeuQDIgyVhV
nP4HF2uWHA==""")


def get_response():
    return Response(
        status_code=200,
        headers={},
        body=BytesIO(b'hello'),
        version=b"HTTP/1.1"
    )


class TestLegacyResponse(unittest.TestCase):
    def test_getheaders(self):
        headers = {'host': 'example.com'}
        r = HTTPResponse(headers=headers)
        self.assertEqual(r.getheaders(), headers)

    def test_getheader(self):
        headers = {'host': 'example.com'}
        r = HTTPResponse(headers=headers)
        self.assertEqual(r.getheader('host'), 'example.com')


class TestResponse(unittest.TestCase):
    def test_cache_content(self):
        r = HTTPResponse('foo')
        self.assertEqual(r.data, 'foo')
        self.assertEqual(r._body, 'foo')

    def test_default(self):
        r = HTTPResponse()
        self.assertEqual(r.data, b'')

    def test_none(self):
        r = HTTPResponse(None)
        self.assertEqual(r.data, b'')

    def test_preload(self):
        fp = BytesIO(b'foo')

        r = HTTPResponse(fp, preload_content=True)

        self.assertEqual(fp.tell(), len(b'foo'))
        self.assertEqual(r.data, b'foo')

    def test_no_preload(self):
        fp = BytesIO(b'foo')

        r = HTTPResponse(fp, preload_content=False)

        self.assertEqual(fp.tell(), 0)
        self.assertEqual(r.data, b'foo')
        self.assertEqual(fp.tell(), len(b'foo'))

    def test_decode_bad_data(self):
        fp = BytesIO(b'\x00' * 10)
        self.assertRaises(DecodeError, HTTPResponse, fp, headers={
            'content-encoding': 'deflate'
        })

    def test_reference_read(self):
        fp = BytesIO(b'foo')
        r = HTTPResponse(fp, preload_content=False)

        self.assertEqual(r.read(1), b'f')
        self.assertEqual(r.read(2), b'oo')
        self.assertEqual(r.read(), b'')
        self.assertEqual(r.read(), b'')

    def test_decode_deflate(self):
        import zlib
        data = zlib.compress(b'foo')

        fp = BytesIO(data)
        r = HTTPResponse(fp, headers={'content-encoding': 'deflate'})

        self.assertEqual(r.data, b'foo')

    def test_decode_deflate_case_insensitve(self):
        import zlib
        data = zlib.compress(b'foo')

        fp = BytesIO(data)
        r = HTTPResponse(fp, headers={'content-encoding': 'DeFlAtE'})

        self.assertEqual(r.data, b'foo')

    def test_chunked_decoding_deflate(self):
        import zlib
        data = zlib.compress(b'foo')

        fp = BytesIO(data)
        r = HTTPResponse(fp, headers={'content-encoding': 'deflate'},
                         preload_content=False)

<<<<<<< HEAD
=======
        self.assertEqual(r.read(3), b'')
        # Buffer in case we need to switch to the raw stream
        self.assertIsNotNone(r._decoder._data)
>>>>>>> 8b4a204a
        self.assertEqual(r.read(1), b'f')
        # Now that we've decoded data, we just stream through the decoder
        self.assertIsNone(r._decoder._data)
        self.assertEqual(r.read(2), b'oo')
        self.assertEqual(r.read(), b'')
        self.assertEqual(r.read(), b'')

    def test_chunked_decoding_deflate2(self):
        import zlib
        compress = zlib.compressobj(6, zlib.DEFLATED, -zlib.MAX_WBITS)
        data = compress.compress(b'foo')
        data += compress.flush()

        fp = BytesIO(data)
        r = HTTPResponse(fp, headers={'content-encoding': 'deflate'},
                         preload_content=False)

        self.assertEqual(r.read(1), b'f')
        # Once we've decoded data, we just stream to the decoder; no buffering
        self.assertIsNone(r._decoder._data)
        self.assertEqual(r.read(2), b'oo')
        self.assertEqual(r.read(), b'')
        self.assertEqual(r.read(), b'')

    def test_chunked_decoding_gzip(self):
        import zlib
        compress = zlib.compressobj(6, zlib.DEFLATED, 16 + zlib.MAX_WBITS)
        data = compress.compress(b'foo')
        data += compress.flush()

        fp = BytesIO(data)
        r = HTTPResponse(fp, headers={'content-encoding': 'gzip'},
                         preload_content=False)

        self.assertEqual(r.read(1), b'f')
        self.assertEqual(r.read(2), b'oo')
        self.assertEqual(r.read(), b'')
        self.assertEqual(r.read(), b'')

    def test_body_blob(self):
        resp = HTTPResponse(b'foo')
        self.assertEqual(resp.data, b'foo')
        self.assertTrue(resp.closed)

    def test_io(self):
        fp = BytesIO(b'foo')
        resp = HTTPResponse(fp, preload_content=False)

        self.assertEqual(resp.closed, False)
        self.assertEqual(resp.readable(), True)
        self.assertEqual(resp.writable(), False)
        self.assertRaises(IOError, resp.fileno)

        resp.close()
        self.assertEqual(resp.closed, True)

        # Try closing with a base Response
        hlr = get_response()
        resp2 = HTTPResponse(hlr.body, preload_content=False)
        self.assertEqual(resp2.closed, False)
        resp2.close()
        self.assertEqual(resp2.closed, True)

        # also try when only data is present.
        resp3 = HTTPResponse('foodata')
        self.assertRaises(IOError, resp3.fileno)

    def test_io_bufferedreader(self):
        fp = BytesIO(b'foo')
        resp = HTTPResponse(fp, preload_content=False)
        br = BufferedReader(resp)

        self.assertEqual(br.read(), b'foo')

        br.close()
        self.assertEqual(resp.closed, True)

        b = b'!tenbytes!'
        fp = BytesIO(b)
        resp = HTTPResponse(fp, preload_content=False)
        br = BufferedReader(resp, 5)

        # This is necessary to make sure the "no bytes left" part of `readinto`
        # gets tested.
        self.assertEqual(len(br.read(5)), 5)
        self.assertEqual(len(br.read(5)), 5)
        self.assertEqual(len(br.read(5)), 0)

    def test_streaming(self):
        fp = BytesIO(b'foo')
        resp = HTTPResponse(fp, preload_content=False)
        stream = resp.stream(2, decode_content=False)

        self.assertEqual(next(stream), b'fo')
        self.assertEqual(next(stream), b'o')
        self.assertRaises(StopIteration, next, stream)

    def test_streaming_tell(self):
        fp = BytesIO(b'foo')
        resp = HTTPResponse(fp, preload_content=False)
        stream = resp.stream(2, decode_content=False)

        position = 0

        position += len(next(stream))
        self.assertEqual(2, position)
        self.assertEqual(3, resp.tell())

        position += len(next(stream))
        self.assertEqual(3, position)
        self.assertEqual(3, resp.tell())

        self.assertRaises(StopIteration, next, stream)

    def test_gzipped_streaming(self):
        import zlib
        compress = zlib.compressobj(6, zlib.DEFLATED, 16 + zlib.MAX_WBITS)
        data = compress.compress(b'foo')
        data += compress.flush()

        fp = BytesIO(data)
        resp = HTTPResponse(fp, headers={'content-encoding': 'gzip'},
                            preload_content=False)
        stream = resp.stream(2)

        self.assertEqual(next(stream), b'fo')
        self.assertEqual(next(stream), b'o')
        self.assertRaises(StopIteration, next, stream)

    def test_gzipped_streaming_tell(self):
        import zlib
        compress = zlib.compressobj(6, zlib.DEFLATED, 16 + zlib.MAX_WBITS)
        uncompressed_data = b'foo'
        data = compress.compress(uncompressed_data)
        data += compress.flush()

        fp = BytesIO(data)
        resp = HTTPResponse(fp, headers={'content-encoding': 'gzip'},
                            preload_content=False)
        stream = resp.stream()

        # Read everything
        payload = next(stream)
        self.assertEqual(payload, uncompressed_data)

        self.assertEqual(len(data), resp.tell())

        self.assertRaises(StopIteration, next, stream)

    def test_deflate_streaming_tell_intermediate_point(self):
        # Ensure that ``tell()`` returns the correct number of bytes when
        # part-way through streaming compressed content.
        import zlib

        NUMBER_OF_READS = 10

        class MockCompressedDataReading(BytesIO):
            """
            A ByteIO-like reader returning ``payload`` in ``NUMBER_OF_READS``
            calls to ``read``.
            """

            def __init__(self, payload, payload_part_size):
                self.payloads = [
                    payload[i*payload_part_size:(i+1)*payload_part_size]
                    for i in range(NUMBER_OF_READS+1)]
                self.consumed = 0

                assert b"".join(self.payloads) == payload

            def read(self, _):
                # Amount is unused.
                if len(self.payloads) > 0:
                    payload = self.payloads.pop(0)
                    self.consumed += len(payload)
                    return payload
                return b""

            def __iter__(self):
                return self

            def __next__(self):
                if not self.payloads:
                    raise StopIteration()
                return self.read(None)

            next = __next__

        uncompressed_data = zlib.decompress(ZLIB_PAYLOAD)

        payload_part_size = len(ZLIB_PAYLOAD) // NUMBER_OF_READS
        fp = MockCompressedDataReading(ZLIB_PAYLOAD, payload_part_size)
        resp = HTTPResponse(fp, headers={'content-encoding': 'deflate'},
                            preload_content=False)
        parts = []
        stream = resp.stream(1)

        for part in stream:
            parts.append(part)
            self.assertEqual(resp.tell(), fp.consumed)

        end_of_stream = resp.tell()

        self.assertRaises(StopIteration, next, stream)

        # Check that the payload is equal to the uncompressed data
        payload = b"".join(parts)
        self.assertEqual(uncompressed_data, payload)

        # Check that the end of the stream is in the correct place
        self.assertEqual(len(ZLIB_PAYLOAD), end_of_stream)

    def test_deflate_streaming(self):
        import zlib
        data = zlib.compress(b'foo')

        fp = BytesIO(data)
        resp = HTTPResponse(fp, headers={'content-encoding': 'deflate'},
                            preload_content=False)
        stream = resp.stream(2)

        self.assertEqual(next(stream), b'fo')
        self.assertEqual(next(stream), b'o')
        self.assertRaises(StopIteration, next, stream)

    def test_deflate2_streaming(self):
        import zlib
        compress = zlib.compressobj(6, zlib.DEFLATED, -zlib.MAX_WBITS)
        data = compress.compress(b'foo')
        data += compress.flush()

        fp = BytesIO(data)
        resp = HTTPResponse(fp, headers={'content-encoding': 'deflate'},
                            preload_content=False)
        stream = resp.stream(2)

        self.assertEqual(next(stream), b'fo')
        self.assertEqual(next(stream), b'o')
        self.assertRaises(StopIteration, next, stream)

    def test_empty_stream(self):
        fp = BytesIO(b'')
        resp = HTTPResponse(fp, preload_content=False)
        stream = resp.stream(2, decode_content=False)

        self.assertRaises(StopIteration, next, stream)

    def test_mock_httpresponse_stream(self):
        # Mock out a HTTP Request that does enough to make it through urllib3's
        # read() and close() calls, and also exhausts and underlying file
        # object.
        class MockHTTPRequest(object):
            self.fp = None

            def read(self, amt):
                data = self.fp.read(amt)
                if not data:
                    self.fp = None

                return data

            def close(self):
                self.fp = None

            def __iter__(self):
                return self

            def __next__(self):
                if self.fp is None:
                    raise StopIteration()
                return self.read(1)

            next = __next__

        bio = BytesIO(b'foo')
        fp = MockHTTPRequest()
        fp.fp = bio
        resp = HTTPResponse(fp, preload_content=False)
        stream = resp.stream(2)

        self.assertEqual(next(stream), b'fo')
        self.assertEqual(next(stream), b'o')
        self.assertRaises(StopIteration, next, stream)

    def test_get_case_insensitive_headers(self):
        headers = {'host': 'example.com'}
        r = HTTPResponse(headers=headers)
        self.assertEqual(r.headers.get('host'), 'example.com')
        self.assertEqual(r.headers.get('Host'), 'example.com')

    def test_retries(self):
        fp = BytesIO(b'')
        resp = HTTPResponse(fp)
        self.assertEqual(resp.retries, None)
        retry = Retry()
        resp = HTTPResponse(fp, retries=retry)
        self.assertEqual(resp.retries, retry)


class MockSock(object):
    @classmethod
    def makefile(cls, *args, **kwargs):
        return


if __name__ == '__main__':
    unittest.main()<|MERGE_RESOLUTION|>--- conflicted
+++ resolved
@@ -1,9 +1,4 @@
-<<<<<<< HEAD
 import unittest
-=======
-import socket
-import sys
->>>>>>> 8b4a204a
 
 from io import BytesIO, BufferedReader
 
@@ -13,11 +8,6 @@
 from urllib3.util.retry import Retry
 
 from base64 import b64decode
-
-if sys.version_info >= (2, 7):
-    import unittest
-else:
-    import unittest2 as unittest
 
 # A known random (i.e, not-too-compressible) payload generated with:
 #    "".join(random.choice(string.printable) for i in xrange(512))
@@ -128,14 +118,8 @@
         r = HTTPResponse(fp, headers={'content-encoding': 'deflate'},
                          preload_content=False)
 
-<<<<<<< HEAD
-=======
-        self.assertEqual(r.read(3), b'')
+        self.assertEqual(r.read(1), b'f')
         # Buffer in case we need to switch to the raw stream
-        self.assertIsNotNone(r._decoder._data)
->>>>>>> 8b4a204a
-        self.assertEqual(r.read(1), b'f')
-        # Now that we've decoded data, we just stream through the decoder
         self.assertIsNone(r._decoder._data)
         self.assertEqual(r.read(2), b'oo')
         self.assertEqual(r.read(), b'')
