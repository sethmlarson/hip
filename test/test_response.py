--- conflicted
+++ resolved
@@ -1,19 +1,11 @@
-<<<<<<< HEAD
-=======
 # -*- coding: utf-8 -*-
 
-import socket
->>>>>>> f0d9ebc4
 import zlib
 
 from io import BytesIO, BufferedReader, TextIOWrapper
 
 import pytest
-<<<<<<< HEAD
-=======
-import mock
 import six
->>>>>>> f0d9ebc4
 
 from urllib3.base import Response
 from urllib3.response import HTTPResponse, brotli
@@ -316,9 +308,6 @@
         br.close()
         assert resp.closed
 
-<<<<<<< HEAD
-        b = b"!tenbytes!"
-=======
         # HTTPResponse.read() by default closes the response
         # https://github.com/urllib3/urllib3/issues/1305
         fp = BytesIO(b"hello\nworld")
@@ -327,8 +316,7 @@
             list(BufferedReader(resp))
         assert str(ctx.value) == "readline of closed file"
 
-        b = b"fooandahalf"
->>>>>>> f0d9ebc4
+        b = b"!tenbytes!"
         fp = BytesIO(b)
         resp = HTTPResponse(fp, preload_content=False)
         br = BufferedReader(resp, 5)
@@ -338,24 +326,6 @@
         assert len(br.read(5)) == 5
         assert len(br.read(5)) == 5
         assert len(br.read(5)) == 0
-
-    def test_io_not_autoclose_bufferedreader(self):
-        fp = BytesIO(b"hello\nworld")
-        resp = HTTPResponse(fp, preload_content=False, auto_close=False)
-        reader = BufferedReader(resp)
-        assert list(reader) == [b"hello\n", b"world"]
-
-        assert not reader.closed
-        assert not resp.closed
-        with pytest.raises(StopIteration):
-            next(reader)
-
-        reader.close()
-        assert reader.closed
-        assert resp.closed
-        with pytest.raises(ValueError) as ctx:
-            next(reader)
-        assert str(ctx.value) == "readline of closed file"
 
     def test_io_textiowrapper(self):
         fp = BytesIO(b"\xc3\xa4\xc3\xb6\xc3\xbc\xc3\x9f")
@@ -381,30 +351,6 @@
             list(TextIOWrapper(resp))
         assert str(ctx.value) == "I/O operation on closed file."
 
-    def test_io_not_autoclose_textiowrapper(self):
-        fp = BytesIO(
-            b"\xc3\xa4\xc3\xb6\xc3\xbc\xc3\x9f\n\xce\xb1\xce\xb2\xce\xb3\xce\xb4"
-        )
-        resp = HTTPResponse(fp, preload_content=False, auto_close=False)
-        if six.PY2:
-            # py2's implementation of TextIOWrapper requires `read1`
-            # method which is provided by `BufferedReader` wrapper
-            resp = BufferedReader(resp)
-        reader = TextIOWrapper(resp, encoding="utf8")
-        assert list(reader) == [u"äöüß\n", u"αβγδ"]
-
-        assert not reader.closed
-        assert not resp.closed
-        with pytest.raises(StopIteration):
-            next(reader)
-
-        reader.close()
-        assert reader.closed
-        assert resp.closed
-        with pytest.raises(ValueError) as ctx:
-            next(reader)
-        assert str(ctx.value) == "I/O operation on closed file."
-
     def test_streaming(self):
         fp = [b"fo", b"o"]
         resp = HTTPResponse(fp, preload_content=False)
