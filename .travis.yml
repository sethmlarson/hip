language: python
sudo: false
stage: test
dist: xenial

before_install:
  - env
  - openssl version
  - python -c "import ssl; print(ssl.OPENSSL_VERSION)"

install:
  - ./_travis/install.sh

script:
  - ./_travis/run.sh
  - ./_travis/upload_coverage.sh

cache:
  directories:
  - ${HOME}/.cache

notifications:
  email: false

env:
  global:
    - PYTHONWARNINGS=always::DeprecationWarning

    - PYPI_USERNAME=urllib3
    # PYPI_PASSWORD is set in Travis control panel.

matrix:
  include:
    # Lint & documentation.
    - python: 3.6
      env: NOX_SESSION=lint
    - python: 3.6
      env: NOX_SESSION=docs

    # Unit tests
    - python: 2.7
      env: NOX_SESSION=test-2.7
    - python: 3.5
      env: NOX_SESSION=test-3.5
    - python: 3.6
      env: NOX_SESSION=test-3.6
    - python: 3.7
      env: NOX_SESSION=test-3.7
    - python: 3.8-dev
      env: NOX_SESSION=test-3.8
    - python: pypy2.7-6.0
      env: NOX_SESSION=test-pypy
    - python: pypy3.5-6.0
      env: NOX_SESSION=test-pypy

    # Extras
    # - python: 2.7
    #   env: NOX_SESSION=app_engine GAE_SDK_PATH=${HOME}/.cache/google_appengine
    - python: 2.7
      env: NOX_SESSION=google_brotli-2
    - python: 3.7
      env: NOX_SESSION=google_brotli-3

    # OS X unit tests.
    - language: generic
      os: osx
      env: NOX_SESSION=test-2.7
    - language: generic
      os: osx
      env: NOX_SESSION=test-3.5
    - language: generic
      os: osx
      env: NOX_SESSION=test-3.6
    - language: generic
      os: osx
      env: NOX_SESSION=test-3.7

    # Downstream integration tests.
    # - python: 2.7
    #   env: DOWNSTREAM=requests
    #   stage: integration

    # - python: 3.7
    #   env: DOWNSTREAM=requests
    #   stage: integration

    # - python: 2.7
    #   env: DOWNSTREAM=botocore
    #   stage: integration

    # - python: 3.7
    #   env: DOWNSTREAM=botocore
    #   stage: integration

    - python: 3.7
      stage: deploy
      script:
        - ./_travis/deploy.sh

  allow_failures:
<<<<<<< HEAD
    - python: 3.6
      env: NOX_SESSION=docs
=======
    - python: 3.4
      env: NOX_SESSION=test-3.4
    - language: generic
      os: osx
      env: NOX_SESSION=test-3.4
>>>>>>> c5d26c65
    # MacPython 3.5 only supports TLS 1.1 by default, which fails whenever
    # easy_install fetchs packages, which is required by Twisted. Giving up on
    # testing MacPython 3.5 on Travis for this reason.
    # https://github.com/tox-dev/tox/issues/809#issuecomment-443436586
    - language: generic
      os: osx
      env: NOX_SESSION=test-3.5

stages:
  - name: test
    if: tag IS blank

  # Run integration tests for release candidates
  - name: integration
    if: type = pull_request AND head_branch =~ ^release-[\d.]+$ AND tag IS blank

  # Deploy on any tags
  - name: deploy
    if: tag IS present AND tag =~ /^(\d+\.\d+(?:.\d+)?)$/ AND repo = urllib3/urllib3<|MERGE_RESOLUTION|>--- conflicted
+++ resolved
@@ -98,16 +98,6 @@
         - ./_travis/deploy.sh
 
   allow_failures:
-<<<<<<< HEAD
-    - python: 3.6
-      env: NOX_SESSION=docs
-=======
-    - python: 3.4
-      env: NOX_SESSION=test-3.4
-    - language: generic
-      os: osx
-      env: NOX_SESSION=test-3.4
->>>>>>> c5d26c65
     # MacPython 3.5 only supports TLS 1.1 by default, which fails whenever
     # easy_install fetchs packages, which is required by Twisted. Giving up on
     # testing MacPython 3.5 on Travis for this reason.
