language: python
sudo: false

before_install:
  - env
  - openssl version
  - python -c "import ssl; print(ssl.OPENSSL_VERSION)"

install:
  - ./_travis/install.sh

script:
  - ./_travis/run.sh

after_success:
  - ./_travis/upload_coverage.sh

cache:
  directories:
  - ${HOME}/.cache

notifications:
  email: false

env:
  global:
    - GAE_SDK_PATH=${HOME}/.cache/google_appengine
    - PYTHONWARNINGS=always::DeprecationWarning

    - PYPI_USERNAME=shazow
    - secure: ...  # PYPI_PASSWORD

  matrix:
    - TOXENV=gae
<<<<<<< HEAD
# https://github.com/travis-ci/travis-ci/issues/4794
=======
    - TOXENV=docs

>>>>>>> a14fbc27
matrix:
  include:
    - python: 3.6
      env: TOXENV=flake8-py3
    - python: 3.6
      env: TOXENV=docs
    - python: 2.7
      env: TOXENV=py27
    - python: 3.4
      env: TOXENV=py34
    - python: 3.5
      env: TOXENV=py35
    - python: 3.6
      env: TOXENV=py36
    - python: 3.7
      env: TOXENV=py37
      dist: xenial
      sudo: required
    - python: 3.8-dev
      env: TOXENV=py38
      dist: xenial
      sudo: required
    - python: pypy2.7-7.1.1
      dist: xenial
      sudo: required
      env: TOXENV=pypy
    - python: pypy3.6-7.1.1
      dist: xenial
      sudo: required
      env: TOXENV=pypy3
    - language: generic
      os: osx
      env: TOXENV=py27
    - language: generic
      os: osx
      env: TOXENV=py34
    - language: generic
      os: osx
      env: TOXENV=py35
    - language: generic
      os: osx
      env: TOXENV=py36
    - language: generic
      os: osx
      env: TOXENV=py37

    # TODO: make these integration tests
    - python: 2.7
      env: DOWNSTREAM=requests

    - python: 3.7
      env: DOWNSTREAM=requests
      dist: xenial
      sudo: required

    - python: 2.7
      env: DOWNSTREAM=botocore

    - python: 3.7
      env: DOWNSTREAM=botocore
      dist: xenial
      sudo: required


  allow_failures:
<<<<<<< HEAD
    - python: 3.8-dev
      env: TOXENV=py38
    - python: 3.6
      env: TOXENV=docs
    - python: 3.4
      env: TOXENV=py34
    - python: pypy3.5
      env: TOXENV=pypy3
    - language: generic
      os: osx
      env: TOXENV=py34
    # MacPython 3.5 only supports TLS 1.1 by default, which fails whenever
    # easy_install fetchs packages. Giving up on testing MacPython 3.5 on
    # Travis for this reason.
    # https://github.com/tox-dev/tox/issues/809#issuecomment-443436586
    - language: generic
      os: osx
      env: TOXENV=py35
sudo: false
=======
  - python: pypy-5.4

deploy:
  - provider: script
    script: bash _travis/deploy.sh
    skip_cleanup: true
    on:
      branch: master
      repo: urllib3/urllib3
      tags: true
      python: 3.7

  - provider: releases
    api_key:
      secure: ...  # GitHub access token
    name: "$TRAVIS_TAG"
    body: "Release $TRAVIS_TAG"
    draft: true
    skip_cleanup: true
    file_glob: true
    file: dist/*
    overwrite: true
    on:
      branch: master
      repo: urllib3/urllib3
      tags: true
      python: 3.7
>>>>>>> a14fbc27
<|MERGE_RESOLUTION|>--- conflicted
+++ resolved
@@ -31,13 +31,9 @@
     - secure: ...  # PYPI_PASSWORD
 
   matrix:
-    - TOXENV=gae
-<<<<<<< HEAD
-# https://github.com/travis-ci/travis-ci/issues/4794
-=======
+    # - TOXENV=gae
     - TOXENV=docs
 
->>>>>>> a14fbc27
 matrix:
   include:
     - python: 3.6
@@ -85,46 +81,38 @@
       env: TOXENV=py37
 
     # TODO: make these integration tests
-    - python: 2.7
-      env: DOWNSTREAM=requests
+    # - python: 2.7
+    #   env: DOWNSTREAM=requests
 
-    - python: 3.7
-      env: DOWNSTREAM=requests
-      dist: xenial
-      sudo: required
+    # - python: 3.7
+    #   env: DOWNSTREAM=requests
+    #   dist: xenial
+    #   sudo: required
 
-    - python: 2.7
-      env: DOWNSTREAM=botocore
+    # - python: 2.7
+    #   env: DOWNSTREAM=botocore
 
-    - python: 3.7
-      env: DOWNSTREAM=botocore
-      dist: xenial
-      sudo: required
+    # - python: 3.7
+    #   env: DOWNSTREAM=botocore
+    #   dist: xenial
+    #   sudo: required
 
 
   allow_failures:
-<<<<<<< HEAD
-    - python: 3.8-dev
-      env: TOXENV=py38
     - python: 3.6
       env: TOXENV=docs
     - python: 3.4
       env: TOXENV=py34
-    - python: pypy3.5
-      env: TOXENV=pypy3
     - language: generic
       os: osx
       env: TOXENV=py34
     # MacPython 3.5 only supports TLS 1.1 by default, which fails whenever
-    # easy_install fetchs packages. Giving up on testing MacPython 3.5 on
-    # Travis for this reason.
+    # easy_install fetchs packages, which is required by Twisted. Giving up on
+    # testing MacPython 3.5 on Travis for this reason.
     # https://github.com/tox-dev/tox/issues/809#issuecomment-443436586
     - language: generic
       os: osx
       env: TOXENV=py35
-sudo: false
-=======
-  - python: pypy-5.4
 
 deploy:
   - provider: script
@@ -150,5 +138,4 @@
       branch: master
       repo: urllib3/urllib3
       tags: true
-      python: 3.7
->>>>>>> a14fbc27
+      python: 3.7