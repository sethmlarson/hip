--- conflicted
+++ resolved
@@ -71,11 +71,7 @@
     *hip/_async/*
     *hip/_backends/anyio_backend.py
     *hip/_backends/trio_backend.py
-<<<<<<< HEAD
-=======
-    *hip/_backends/twisted_backend.py
     *hip/_backends/async_backend.py
->>>>>>> bc1e583d
     *hip/contrib/socks.py
 
 [coverage:report]
