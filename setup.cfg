[flake8]
exclude=./docs/conf.py,./src/urllib3/packages/*
max-line-length=99

[bdist_wheel]
universal = 1

[metadata]
license_file = LICENSE.txt
provides-extra =
    secure
    socks
requires-dist =
<<<<<<< HEAD
    h11
    pyOpenSSL>=0.14; python_version=="2.7" and extra == 'secure'
    cryptography>=1.3.4; python_version=="2.7" and extra == 'secure'
    idna>=2.0.0; python_version=="2.7" and extra == 'secure'
=======
    pyOpenSSL>=0.14; extra == 'secure'
    cryptography>=1.3.4; extra == 'secure'
    idna>=2.0.0; extra == 'secure'
>>>>>>> adb358f8
    certifi; extra == 'secure'
    ipaddress; python_version=="2.7" and extra == 'secure'
    PySocks>=1.5.6,<2.0,!=1.5.7; extra == 'socks'

[tool:pytest]
xfail_strict=true<|MERGE_RESOLUTION|>--- conflicted
+++ resolved
@@ -11,16 +11,10 @@
     secure
     socks
 requires-dist =
-<<<<<<< HEAD
     h11
-    pyOpenSSL>=0.14; python_version=="2.7" and extra == 'secure'
-    cryptography>=1.3.4; python_version=="2.7" and extra == 'secure'
-    idna>=2.0.0; python_version=="2.7" and extra == 'secure'
-=======
     pyOpenSSL>=0.14; extra == 'secure'
     cryptography>=1.3.4; extra == 'secure'
     idna>=2.0.0; extra == 'secure'
->>>>>>> adb358f8
     certifi; extra == 'secure'
     ipaddress; python_version=="2.7" and extra == 'secure'
     PySocks>=1.5.6,<2.0,!=1.5.7; extra == 'socks'
